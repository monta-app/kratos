--- conflicted
+++ resolved
@@ -43,19 +43,11 @@
 				expect: func(reg *driver.RegistryDefault) []verification.PostHookExecutor { return nil },
 			},
 			{
-<<<<<<< HEAD
-				uc: "Multiple web-hooks configured",
+				uc: "Multiple web_hooks configured",
 				prep: func(conf *config.Config) {
 					conf.MustSet(config.ViperKeySelfServiceVerificationAfter+".hooks", []map[string]interface{}{
-						{"hook": "web-hook", "config": map[string]interface{}{"url": "foo", "method": "POST"}},
-						{"hook": "web-hook", "config": map[string]interface{}{"url": "bar", "method": "GET"}},
-=======
-				uc: "Multiple web_hooks configured",
-				prep: func(conf *config.Config) {
-					conf.MustSet(config.ViperKeySelfServiceVerificationAfter+".hooks", []map[string]interface{}{
 						{"hook": "web_hook", "config": map[string]interface{}{"url": "foo", "method": "POST"}},
 						{"hook": "web_hook", "config": map[string]interface{}{"url": "bar", "method": "GET"}},
->>>>>>> 8bcbacf3
 					})
 				},
 				expect: func(reg *driver.RegistryDefault) []verification.PostHookExecutor {
@@ -93,19 +85,11 @@
 				expect: func(reg *driver.RegistryDefault) []recovery.PostHookExecutor { return nil },
 			},
 			{
-<<<<<<< HEAD
-				uc: "Multiple web-hooks configured",
+				uc: "Multiple web_hooks configured",
 				prep: func(conf *config.Config) {
 					conf.MustSet(config.ViperKeySelfServiceRecoveryAfter+".hooks", []map[string]interface{}{
-						{"hook": "web-hook", "config": map[string]interface{}{"url": "foo", "method": "POST"}},
-						{"hook": "web-hook", "config": map[string]interface{}{"url": "bar", "method": "GET"}},
-=======
-				uc: "Multiple web_hooks configured",
-				prep: func(conf *config.Config) {
-					conf.MustSet(config.ViperKeySelfServiceRecoveryAfter+".hooks", []map[string]interface{}{
 						{"hook": "web_hook", "config": map[string]interface{}{"url": "foo", "method": "POST"}},
 						{"hook": "web_hook", "config": map[string]interface{}{"url": "bar", "method": "GET"}},
->>>>>>> 8bcbacf3
 					})
 				},
 				expect: func(reg *driver.RegistryDefault) []recovery.PostHookExecutor {
@@ -158,19 +142,11 @@
 				},
 			},
 			{
-<<<<<<< HEAD
-				uc: "A session hook and a web-hook are configured for password strategy",
-				prep: func(conf *config.Config) {
-					conf.MustSet(config.ViperKeySelfServiceVerificationEnabled, true)
-					conf.MustSet(config.ViperKeySelfServiceRegistrationAfter+".password.hooks", []map[string]interface{}{
-						{"hook": "web-hook", "config": map[string]interface{}{"url": "foo", "method": "POST", "body": "bar"}},
-=======
 				uc: "A session hook and a web_hook are configured for password strategy",
 				prep: func(conf *config.Config) {
 					conf.MustSet(config.ViperKeySelfServiceVerificationEnabled, true)
 					conf.MustSet(config.ViperKeySelfServiceRegistrationAfter+".password.hooks", []map[string]interface{}{
 						{"hook": "web_hook", "config": map[string]interface{}{"url": "foo", "method": "POST", "body": "bar"}},
->>>>>>> 8bcbacf3
 						{"hook": "session"},
 					})
 				},
@@ -183,19 +159,11 @@
 				},
 			},
 			{
-<<<<<<< HEAD
-				uc: "Two web-hooks are configured on a global level",
+				uc: "Two web_hooks are configured on a global level",
 				prep: func(conf *config.Config) {
 					conf.MustSet(config.ViperKeySelfServiceRegistrationAfter+".hooks", []map[string]interface{}{
-						{"hook": "web-hook", "config": map[string]interface{}{"url": "foo", "method": "POST"}},
-						{"hook": "web-hook", "config": map[string]interface{}{"url": "bar", "method": "GET"}},
-=======
-				uc: "Two web_hooks are configured on a global level",
-				prep: func(conf *config.Config) {
-					conf.MustSet(config.ViperKeySelfServiceRegistrationAfter+".hooks", []map[string]interface{}{
 						{"hook": "web_hook", "config": map[string]interface{}{"url": "foo", "method": "POST"}},
 						{"hook": "web_hook", "config": map[string]interface{}{"url": "bar", "method": "GET"}},
->>>>>>> 8bcbacf3
 					})
 				},
 				expect: func(reg *driver.RegistryDefault) []registration.PostHookPostPersistExecutor {
@@ -209,19 +177,11 @@
 				uc: "Hooks are configured on a global level, as well as on a strategy level",
 				prep: func(conf *config.Config) {
 					conf.MustSet(config.ViperKeySelfServiceRegistrationAfter+".password.hooks", []map[string]interface{}{
-<<<<<<< HEAD
-						{"hook": "web-hook", "config": map[string]interface{}{"url": "foo", "method": "GET"}},
-						{"hook": "session"},
-					})
-					conf.MustSet(config.ViperKeySelfServiceRegistrationAfter+".hooks", []map[string]interface{}{
-						{"hook": "web-hook", "config": map[string]interface{}{"url": "bar", "method": "POST"}},
-=======
 						{"hook": "web_hook", "config": map[string]interface{}{"url": "foo", "method": "GET"}},
 						{"hook": "session"},
 					})
 					conf.MustSet(config.ViperKeySelfServiceRegistrationAfter+".hooks", []map[string]interface{}{
 						{"hook": "web_hook", "config": map[string]interface{}{"url": "bar", "method": "POST"}},
->>>>>>> 8bcbacf3
 					})
 					conf.MustSet(config.ViperKeySelfServiceVerificationEnabled, true)
 				},
@@ -273,17 +233,10 @@
 				},
 			},
 			{
-<<<<<<< HEAD
-				uc: "A revoke_active_sessions hook and a web-hook are configured for password strategy",
-				prep: func(conf *config.Config) {
-					conf.MustSet(config.ViperKeySelfServiceLoginAfter+".password.hooks", []map[string]interface{}{
-						{"hook": "web-hook", "config": map[string]interface{}{"url": "foo", "method": "POST", "body": "bar"}},
-=======
 				uc: "A revoke_active_sessions hook and a web_hook are configured for password strategy",
 				prep: func(conf *config.Config) {
 					conf.MustSet(config.ViperKeySelfServiceLoginAfter+".password.hooks", []map[string]interface{}{
 						{"hook": "web_hook", "config": map[string]interface{}{"url": "foo", "method": "POST", "body": "bar"}},
->>>>>>> 8bcbacf3
 						{"hook": "revoke_active_sessions"},
 					})
 				},
@@ -295,19 +248,11 @@
 				},
 			},
 			{
-<<<<<<< HEAD
-				uc: "Two web-hooks are configured on a global level",
+				uc: "Two web_hooks are configured on a global level",
 				prep: func(conf *config.Config) {
 					conf.MustSet(config.ViperKeySelfServiceLoginAfter+".hooks", []map[string]interface{}{
-						{"hook": "web-hook", "config": map[string]interface{}{"url": "foo", "method": "POST"}},
-						{"hook": "web-hook", "config": map[string]interface{}{"url": "bar", "method": "GET"}},
-=======
-				uc: "Two web_hooks are configured on a global level",
-				prep: func(conf *config.Config) {
-					conf.MustSet(config.ViperKeySelfServiceLoginAfter+".hooks", []map[string]interface{}{
 						{"hook": "web_hook", "config": map[string]interface{}{"url": "foo", "method": "POST"}},
 						{"hook": "web_hook", "config": map[string]interface{}{"url": "bar", "method": "GET"}},
->>>>>>> 8bcbacf3
 					})
 				},
 				expect: func(reg *driver.RegistryDefault) []login.PostHookExecutor {
@@ -321,19 +266,11 @@
 				uc: "Hooks are configured on a global level, as well as on a strategy level",
 				prep: func(conf *config.Config) {
 					conf.MustSet(config.ViperKeySelfServiceLoginAfter+".password.hooks", []map[string]interface{}{
-<<<<<<< HEAD
-						{"hook": "web-hook", "config": map[string]interface{}{"url": "foo", "method": "GET"}},
-						{"hook": "revoke_active_sessions"},
-					})
-					conf.MustSet(config.ViperKeySelfServiceLoginAfter+".hooks", []map[string]interface{}{
-						{"hook": "web-hook", "config": map[string]interface{}{"url": "foo", "method": "POST"}},
-=======
 						{"hook": "web_hook", "config": map[string]interface{}{"url": "foo", "method": "GET"}},
 						{"hook": "revoke_active_sessions"},
 					})
 					conf.MustSet(config.ViperKeySelfServiceLoginAfter+".hooks", []map[string]interface{}{
 						{"hook": "web_hook", "config": map[string]interface{}{"url": "foo", "method": "POST"}},
->>>>>>> 8bcbacf3
 					})
 				},
 				expect: func(reg *driver.RegistryDefault) []login.PostHookExecutor {
@@ -384,17 +321,10 @@
 				},
 			},
 			{
-<<<<<<< HEAD
-				uc: "A verify hook and a web-hook are configured for profile strategy",
-				prep: func(conf *config.Config) {
-					conf.MustSet(config.ViperKeySelfServiceSettingsAfter+".profile.hooks", []map[string]interface{}{
-						{"hook": "web-hook", "config": map[string]interface{}{"url": "foo", "method": "POST", "body": "bar"}},
-=======
 				uc: "A verify hook and a web_hook are configured for profile strategy",
 				prep: func(conf *config.Config) {
 					conf.MustSet(config.ViperKeySelfServiceSettingsAfter+".profile.hooks", []map[string]interface{}{
 						{"hook": "web_hook", "config": map[string]interface{}{"url": "foo", "method": "POST", "body": "bar"}},
->>>>>>> 8bcbacf3
 					})
 					conf.MustSet(config.ViperKeySelfServiceVerificationEnabled, true)
 				},
@@ -406,19 +336,11 @@
 				},
 			},
 			{
-<<<<<<< HEAD
-				uc: "Two web-hooks are configured on a global level",
+				uc: "Two web_hooks are configured on a global level",
 				prep: func(conf *config.Config) {
 					conf.MustSet(config.ViperKeySelfServiceSettingsAfter+".hooks", []map[string]interface{}{
-						{"hook": "web-hook", "config": map[string]interface{}{"url": "foo", "method": "POST"}},
-						{"hook": "web-hook", "config": map[string]interface{}{"url": "bar", "method": "GET"}},
-=======
-				uc: "Two web_hooks are configured on a global level",
-				prep: func(conf *config.Config) {
-					conf.MustSet(config.ViperKeySelfServiceSettingsAfter+".hooks", []map[string]interface{}{
 						{"hook": "web_hook", "config": map[string]interface{}{"url": "foo", "method": "POST"}},
 						{"hook": "web_hook", "config": map[string]interface{}{"url": "bar", "method": "GET"}},
->>>>>>> 8bcbacf3
 					})
 				},
 				expect: func(reg *driver.RegistryDefault) []settings.PostHookPostPersistExecutor {
@@ -433,17 +355,10 @@
 				prep: func(conf *config.Config) {
 					conf.MustSet(config.ViperKeySelfServiceVerificationEnabled, true)
 					conf.MustSet(config.ViperKeySelfServiceSettingsAfter+".profile.hooks", []map[string]interface{}{
-<<<<<<< HEAD
-						{"hook": "web-hook", "config": map[string]interface{}{"url": "foo", "method": "GET"}},
+						{"hook": "web_hook", "config": map[string]interface{}{"url": "foo", "method": "GET"}},
 					})
 					conf.MustSet(config.ViperKeySelfServiceSettingsAfter+".hooks", []map[string]interface{}{
-						{"hook": "web-hook", "config": map[string]interface{}{"url": "foo", "method": "POST"}},
-=======
-						{"hook": "web_hook", "config": map[string]interface{}{"url": "foo", "method": "GET"}},
-					})
-					conf.MustSet(config.ViperKeySelfServiceSettingsAfter+".hooks", []map[string]interface{}{
-						{"hook": "web_hook", "config": map[string]interface{}{"url": "foo", "method": "POST"}},
->>>>>>> 8bcbacf3
+						{"hook": "web_hook", "config": map[string]interface{}{"url": "foo", "method": "POST"}},
 					})
 				},
 				expect: func(reg *driver.RegistryDefault) []settings.PostHookPostPersistExecutor {
