--- conflicted
+++ resolved
@@ -144,11 +144,8 @@
 		"NewInfoSelfServiceSettingsUpdateLinkSAML":                text.NewInfoSelfServiceSettingsUpdateLinkSAML(),
 		"NewInfoSelfServiceSettingsUpdateUnlinkSAML":              text.NewInfoSelfServiceSettingsUpdateUnlinkSAML("{provider}"),
 		"NewInfoSelfServiceLoginLinkCredentials":                  text.NewInfoSelfServiceLoginLinkCredentials(),
-<<<<<<< HEAD
 		"NewErrorValidationSAMLProviderNotFound":                  text.NewErrorValidationSAMLProviderNotFound(),
-=======
 		"NewErrorValidationLoginLinkedCredentialsDoNotMatch":      text.NewErrorValidationLoginLinkedCredentialsDoNotMatch(),
->>>>>>> 4d2551e3
 	}
 }
 
