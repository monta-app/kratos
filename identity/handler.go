--- conflicted
+++ resolved
@@ -11,13 +11,10 @@
 	"strings"
 	"time"
 
-<<<<<<< HEAD
 	"github.com/ory/x/pagination/migrationpagination"
 
-=======
 	"github.com/ory/kratos/cipher"
 	"github.com/ory/kratos/driver/config"
->>>>>>> d611e5a7
 	"github.com/ory/kratos/hash"
 	"github.com/ory/kratos/x"
 
@@ -120,10 +117,9 @@
 
 // swagger:route GET /admin/identities identity listIdentities
 //
-<<<<<<< HEAD
 // # List Identities
-=======
-// Lists all identities.
+//
+// Lists all [identities].
 //
 // This endpoint can filter identities using URL Query parameters. You can filter by traits and by credentials, for example:
 //
@@ -131,9 +127,8 @@
 // - `?traits.consent=true`: Returns identities whose `consent` property is `true`.
 // - `?credentials.type=oidc`: Returns identities who have an `oidc` credential attached.
 // - `?credentials.type=password&credentials.identifier=bar@example.org`: Returns identities who use `bar@example.org` to sign in.
->>>>>>> d611e5a7
-//
-// Lists all [identities](https://www.ory.sh/docs/kratos/concepts/identity-user-model) in the system.
+//
+// Learn how identities work in [Ory Kratos' User And Identity Model Documentation](https://www.ory.sh/docs/next/kratos/concepts/identity-user-model).
 //
 //	Produces:
 //	- application/json
