// Copyright © 2022 Ory Corp
// SPDX-License-Identifier: Apache-2.0

package identity

import (
	"context"
	"reflect"
	"time"

	"github.com/ory/kratos/ui/node"

	"github.com/gofrs/uuid"

	"github.com/ory/x/sqlxx"
)

// Authenticator Assurance Level (AAL)
//
// The authenticator assurance level can be one of "aal1", "aal2", or "aal3". A higher number means that it is harder
// for an attacker to compromise the account.
//
// Generally, "aal1" implies that one authentication factor was used while AAL2 implies that two factors (e.g.
// password + TOTP) have been used.
//
// To learn more about these levels please head over to: https://www.ory.sh/kratos/docs/concepts/credentials
//
// swagger:model authenticatorAssuranceLevel
type AuthenticatorAssuranceLevel string

const (
	NoAuthenticatorAssuranceLevel AuthenticatorAssuranceLevel = "aal0"
	AuthenticatorAssuranceLevel1  AuthenticatorAssuranceLevel = "aal1"
	AuthenticatorAssuranceLevel2  AuthenticatorAssuranceLevel = "aal2"
	AuthenticatorAssuranceLevel3  AuthenticatorAssuranceLevel = "aal3"
)

// CredentialsType  represents several different credential types, like password credentials, passwordless credentials,
// and so on.
//
// swagger:model identityCredentialsType
type CredentialsType string

func (c CredentialsType) String() string {
	return string(c)
}

func (c CredentialsType) ToUiNodeGroup() node.UiNodeGroup {
	switch c {
	case CredentialsTypePassword:
		return node.PasswordGroup
	case CredentialsTypeOIDC:
		return node.OpenIDConnectGroup
	case CredentialsTypeTOTP:
		return node.TOTPGroup
	case CredentialsTypeWebAuthn:
		return node.WebAuthnGroup
	case CredentialsTypeLookup:
		return node.LookupGroup
	default:
		return node.DefaultGroup
	}
}

// Please make sure to add all of these values to the test that ensures they are created during migration
const (
	CredentialsTypePassword CredentialsType = "password"
	CredentialsTypeOIDC     CredentialsType = "oidc"
	CredentialsTypeTOTP     CredentialsType = "totp"
	CredentialsTypeLookup   CredentialsType = "lookup_secret"
	CredentialsTypeWebAuthn CredentialsType = "webauthn"
<<<<<<< HEAD
	CredentialsTypeSAML     CredentialsType = "saml"
	CredentialsTypeCode     CredentialsType = "code"
=======
	CredentialsTypePin      CredentialsType = "pin"
>>>>>>> bf5b5350
)

const (
	// CredentialsTypeRecoveryLink is a special credential type linked to the link strategy (recovery flow).
	// It is not used within the credentials object itself.
	CredentialsTypeRecoveryLink CredentialsType = "link_recovery"
	CredentialsTypeRecoveryCode CredentialsType = "code_recovery"
)

// Credentials represents a specific credential type
//
// swagger:model identityCredentials
type Credentials struct {
	ID uuid.UUID `json:"-" db:"id"`

	CredentialTypeID uuid.UUID `json:"-" db:"identity_credential_type_id"`

	// Type discriminates between different types of credentials.
	Type CredentialsType `json:"type" db:"-"`

	// Identifiers represents a list of unique identifiers this credential type matches.
	Identifiers []string `json:"identifiers" db:"-"`

	// Config contains the concrete credential payload. This might contain the bcrypt-hashed password, the email
	// for passwordless authentication or access_token and refresh tokens from OpenID Connect flows.
	Config sqlxx.JSONRawMessage `json:"config,omitempty" db:"config"`

	// Version refers to the version of the credential. Useful when changing the config schema.
	Version int `json:"version" db:"version"`

	IdentityID uuid.UUID `json:"-" faker:"-" db:"identity_id"`

	// CreatedAt is a helper struct field for gobuffalo.pop.
	CreatedAt time.Time `json:"created_at" db:"created_at"`

	// UpdatedAt is a helper struct field for gobuffalo.pop.
	UpdatedAt time.Time `json:"updated_at" db:"updated_at"`
	NID       uuid.UUID `json:"-"  faker:"-" db:"nid"`
}

type (
	// swagger:ignore
	CredentialIdentifier struct {
		ID         uuid.UUID `db:"id"`
		Identifier string    `db:"identifier"`
		// IdentityCredentialsID is a helper struct field for gobuffalo.pop.
		IdentityCredentialsID uuid.UUID `json:"-" db:"identity_credential_id"`
		// IdentityCredentialsTypeID is a helper struct field for gobuffalo.pop.
		IdentityCredentialsTypeID uuid.UUID `json:"-" db:"identity_credential_type_id"`
		// CreatedAt is a helper struct field for gobuffalo.pop.
		CreatedAt time.Time `json:"created_at" db:"created_at"`
		// UpdatedAt is a helper struct field for gobuffalo.pop.
		UpdatedAt time.Time `json:"updated_at" db:"updated_at"`
		NID       uuid.UUID `json:"-"  faker:"-" db:"nid"`
	}

	// swagger:ignore
	CredentialsTypeTable struct {
		ID   uuid.UUID       `json:"-" db:"id"`
		Name CredentialsType `json:"-" db:"name"`
	}

	// swagger:ignore
	CredentialsCollection []Credentials

	// swagger:ignore
	CredentialIdentifierCollection []CredentialIdentifier

	// swagger:ignore
	ActiveCredentialsCounter interface {
		ID() CredentialsType
		CountActiveFirstFactorCredentials(cc map[CredentialsType]Credentials) (int, error)
		CountActiveMultiFactorCredentials(cc map[CredentialsType]Credentials) (int, error)
	}

	// swagger:ignore
	ActiveCredentialsCounterStrategyProvider interface {
		ActiveCredentialsCounterStrategies(context.Context) []ActiveCredentialsCounter
	}
)

func (c CredentialsTypeTable) TableName(ctx context.Context) string {
	return "identity_credential_types"
}

func (c CredentialsCollection) TableName(ctx context.Context) string {
	return "identity_credentials"
}

func (c Credentials) TableName(ctx context.Context) string {
	return "identity_credentials"
}

func (c CredentialIdentifierCollection) TableName(ctx context.Context) string {
	return "identity_credential_identifiers"
}

func (c CredentialIdentifier) TableName(ctx context.Context) string {
	return "identity_credential_identifiers"
}

func CredentialsEqual(a, b map[CredentialsType]Credentials) bool {
	if len(a) != len(b) {
		return false
	}

	if len(a) == 0 && len(b) == 0 {
		return true
	}

	for k, expect := range b {
		actual, found := a[k]
		if !found {
			return false
		}

		if string(expect.Config) != string(actual.Config) {
			return false
		}

		if !reflect.DeepEqual(expect.Identifiers, actual.Identifiers) {
			return false
		}
	}

	return true
}<|MERGE_RESOLUTION|>--- conflicted
+++ resolved
@@ -69,12 +69,9 @@
 	CredentialsTypeTOTP     CredentialsType = "totp"
 	CredentialsTypeLookup   CredentialsType = "lookup_secret"
 	CredentialsTypeWebAuthn CredentialsType = "webauthn"
-<<<<<<< HEAD
 	CredentialsTypeSAML     CredentialsType = "saml"
 	CredentialsTypeCode     CredentialsType = "code"
-=======
 	CredentialsTypePin      CredentialsType = "pin"
->>>>>>> bf5b5350
 )
 
 const (
