// Copyright © 2022 Ory Corp
// SPDX-License-Identifier: Apache-2.0

package identity

import (
	"context"
	"reflect"
	"time"

	"github.com/ory/kratos/ui/node"

	"github.com/gofrs/uuid"

	"github.com/ory/x/sqlxx"
)

// Authenticator Assurance Level (AAL)
//
// The authenticator assurance level can be one of "aal1", "aal2", or "aal3". A higher number means that it is harder
// for an attacker to compromise the account.
//
// Generally, "aal1" implies that one authentication factor was used while AAL2 implies that two factors (e.g.
// password + TOTP) have been used.
//
// To learn more about these levels please head over to: https://www.ory.sh/kratos/docs/concepts/credentials
//
// swagger:model authenticatorAssuranceLevel
type AuthenticatorAssuranceLevel string

const (
	NoAuthenticatorAssuranceLevel AuthenticatorAssuranceLevel = "aal0"
	AuthenticatorAssuranceLevel1  AuthenticatorAssuranceLevel = "aal1"
	AuthenticatorAssuranceLevel2  AuthenticatorAssuranceLevel = "aal2"
	AuthenticatorAssuranceLevel3  AuthenticatorAssuranceLevel = "aal3"
)

// CredentialsType  represents several different credential types, like password credentials, passwordless credentials,
// and so on.
//
// swagger:model identityCredentialsType
type CredentialsType string

func (c CredentialsType) String() string {
	return string(c)
}

func (c CredentialsType) ToUiNodeGroup() node.UiNodeGroup {
	switch c {
	case CredentialsTypePassword:
		return node.PasswordGroup
	case CredentialsTypeOIDC:
		return node.OpenIDConnectGroup
	case CredentialsTypeTOTP:
		return node.TOTPGroup
	case CredentialsTypeWebAuthn:
		return node.WebAuthnGroup
	case CredentialsTypeLookup:
		return node.LookupGroup
	default:
		return node.DefaultGroup
	}
}

// Please make sure to add all of these values to the test that ensures they are created during migration
const (
	CredentialsTypePassword CredentialsType = "password"
	CredentialsTypeOIDC     CredentialsType = "oidc"
	CredentialsTypeTOTP     CredentialsType = "totp"
	CredentialsTypeLookup   CredentialsType = "lookup_secret"
	CredentialsTypeWebAuthn CredentialsType = "webauthn"
<<<<<<< HEAD
	CredentialsTypeSAML     CredentialsType = "saml"
=======
	CredentialsTypeCode     CredentialsType = "code"
>>>>>>> a972194b
)

const (
	// CredentialsTypeRecoveryLink is a special credential type linked to the link strategy (recovery flow).
	// It is not used within the credentials object itself.
	CredentialsTypeRecoveryLink CredentialsType = "link_recovery"
	CredentialsTypeRecoveryCode CredentialsType = "code_recovery"
)

// Credentials represents a specific credential type
//
// swagger:model identityCredentials
type Credentials struct {
	ID uuid.UUID `json:"-" db:"id"`

	CredentialTypeID uuid.UUID `json:"-" db:"identity_credential_type_id"`

	// Type discriminates between different types of credentials.
	Type CredentialsType `json:"type" db:"-"`

	// Identifiers represents a list of unique identifiers this credential type matches.
	Identifiers []string `json:"identifiers" db:"-"`

	// Config contains the concrete credential payload. This might contain the bcrypt-hashed password, the email
	// for passwordless authentication or access_token and refresh tokens from OpenID Connect flows.
	Config sqlxx.JSONRawMessage `json:"config,omitempty" db:"config"`

	// Version refers to the version of the credential. Useful when changing the config schema.
	Version int `json:"version" db:"version"`

	IdentityID uuid.UUID `json:"-" faker:"-" db:"identity_id"`

	// CreatedAt is a helper struct field for gobuffalo.pop.
	CreatedAt time.Time `json:"created_at" db:"created_at"`

	// UpdatedAt is a helper struct field for gobuffalo.pop.
	UpdatedAt time.Time `json:"updated_at" db:"updated_at"`
	NID       uuid.UUID `json:"-"  faker:"-" db:"nid"`
}

type (
	// swagger:ignore
	CredentialIdentifier struct {
		ID         uuid.UUID `db:"id"`
		Identifier string    `db:"identifier"`
		// IdentityCredentialsID is a helper struct field for gobuffalo.pop.
		IdentityCredentialsID uuid.UUID `json:"-" db:"identity_credential_id"`
		// IdentityCredentialsTypeID is a helper struct field for gobuffalo.pop.
		IdentityCredentialsTypeID uuid.UUID `json:"-" db:"identity_credential_type_id"`
		// CreatedAt is a helper struct field for gobuffalo.pop.
		CreatedAt time.Time `json:"created_at" db:"created_at"`
		// UpdatedAt is a helper struct field for gobuffalo.pop.
		UpdatedAt time.Time `json:"updated_at" db:"updated_at"`
		NID       uuid.UUID `json:"-"  faker:"-" db:"nid"`
	}

	// swagger:ignore
	CredentialsTypeTable struct {
		ID   uuid.UUID       `json:"-" db:"id"`
		Name CredentialsType `json:"-" db:"name"`
	}

	// swagger:ignore
	CredentialsCollection []Credentials

	// swagger:ignore
	CredentialIdentifierCollection []CredentialIdentifier

	// swagger:ignore
	ActiveCredentialsCounter interface {
		ID() CredentialsType
		CountActiveFirstFactorCredentials(cc map[CredentialsType]Credentials) (int, error)
		CountActiveMultiFactorCredentials(cc map[CredentialsType]Credentials) (int, error)
	}

	// swagger:ignore
	ActiveCredentialsCounterStrategyProvider interface {
		ActiveCredentialsCounterStrategies(context.Context) []ActiveCredentialsCounter
	}
)

func (c CredentialsTypeTable) TableName(ctx context.Context) string {
	return "identity_credential_types"
}

func (c CredentialsCollection) TableName(ctx context.Context) string {
	return "identity_credentials"
}

func (c Credentials) TableName(ctx context.Context) string {
	return "identity_credentials"
}

func (c CredentialIdentifierCollection) TableName(ctx context.Context) string {
	return "identity_credential_identifiers"
}

func (c CredentialIdentifier) TableName(ctx context.Context) string {
	return "identity_credential_identifiers"
}

func CredentialsEqual(a, b map[CredentialsType]Credentials) bool {
	if len(a) != len(b) {
		return false
	}

	if len(a) == 0 && len(b) == 0 {
		return true
	}

	for k, expect := range b {
		actual, found := a[k]
		if !found {
			return false
		}

		if string(expect.Config) != string(actual.Config) {
			return false
		}

		if !reflect.DeepEqual(expect.Identifiers, actual.Identifiers) {
			return false
		}
	}

	return true
}<|MERGE_RESOLUTION|>--- conflicted
+++ resolved
@@ -69,11 +69,8 @@
 	CredentialsTypeTOTP     CredentialsType = "totp"
 	CredentialsTypeLookup   CredentialsType = "lookup_secret"
 	CredentialsTypeWebAuthn CredentialsType = "webauthn"
-<<<<<<< HEAD
 	CredentialsTypeSAML     CredentialsType = "saml"
-=======
 	CredentialsTypeCode     CredentialsType = "code"
->>>>>>> a972194b
 )
 
 const (
