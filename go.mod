--- conflicted
+++ resolved
@@ -321,15 +321,9 @@
 	go.uber.org/multierr v1.8.0 // indirect
 	go.uber.org/zap v1.21.0 // indirect
 	golang.org/x/mod v0.6.0 // indirect
-<<<<<<< HEAD
-	golang.org/x/sys v0.2.0 // indirect
+	golang.org/x/sys v0.3.0 // indirect
 	golang.org/x/term v0.2.0 // indirect
-	golang.org/x/text v0.4.0 // indirect
-=======
-	golang.org/x/sys v0.3.0 // indirect
-	golang.org/x/term v0.1.0 // indirect
 	golang.org/x/text v0.5.0 // indirect
->>>>>>> dd2ac470
 	golang.org/x/time v0.1.0 // indirect
 	golang.org/x/xerrors v0.0.0-20220907171357-04be3eba64a2 // indirect
 	google.golang.org/appengine v1.6.7 // indirect
