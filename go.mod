module github.com/ory/kratos

go 1.19

replace (
	github.com/bradleyjkemp/cupaloy/v2 => github.com/aeneasr/cupaloy/v2 v2.6.1-0.20210924214125-3dfdd01210a3
	github.com/gorilla/sessions => github.com/ory/sessions v1.2.2-0.20220110165800-b09c17334dc2
	github.com/knadh/koanf => github.com/aeneasr/koanf v0.14.1-0.20211230115640-aa3902b3267a

	github.com/mattn/go-sqlite3 => github.com/mattn/go-sqlite3 v1.14.7-0.20210414154423-1157a4212dcb
	github.com/oleiade/reflections => github.com/oleiade/reflections v1.0.1

	github.com/ory/client-go => ./internal/client-go

	// Use the internal httpclient which can be generated in this codebase but mark it as the
	// official SDK, allowing for the Ory CLI to consume Ory Kratos' CLI commands.
	go.mongodb.org/mongo-driver => go.mongodb.org/mongo-driver v1.4.6
	golang.org/x/sys => golang.org/x/sys v0.0.0-20220319134239-a9b59b0215f8
	gopkg.in/DataDog/dd-trace-go.v1 => gopkg.in/DataDog/dd-trace-go.v1 v1.27.1-0.20201005154917-54b73b3e126a
)

require (
	github.com/Masterminds/sprig/v3 v3.2.2
	github.com/arbovm/levenshtein v0.0.0-20160628152529-48b4e1c0c4d0
	github.com/avast/retry-go/v3 v3.1.1
	github.com/beevik/etree v1.1.0
	github.com/benbjohnson/clock v1.1.0
	github.com/bradleyjkemp/cupaloy/v2 v2.8.0
	github.com/bwmarrin/discordgo v0.23.0
	github.com/bxcodec/faker/v3 v3.3.1
	github.com/cenkalti/backoff v2.2.1+incompatible
	github.com/coreos/go-oidc/v3 v3.1.0
	github.com/cortesi/modd v0.0.0-20210323234521-b35eddab86cc
	github.com/crewjam/saml v0.4.6
	github.com/davecgh/go-spew v1.1.1
	github.com/davidrjonas/semver-cli v0.0.0-20190116233701-ee19a9a0dda6
	github.com/dgraph-io/ristretto v0.1.1
	github.com/duo-labs/webauthn v0.0.0-20220330035159-03696f3d4499
	github.com/fatih/color v1.13.0
	github.com/ghodss/yaml v1.0.0
	github.com/go-errors/errors v1.0.1
	github.com/go-openapi/strfmt v0.21.3
	github.com/go-playground/validator/v10 v10.4.1
	github.com/go-swagger/go-swagger v0.30.3
	github.com/gobuffalo/fizz v1.14.4
	github.com/gobuffalo/httptest v1.5.2
	github.com/gobuffalo/pop/v6 v6.0.8
	github.com/gofrs/uuid v4.3.0+incompatible
	github.com/golang-jwt/jwt/v4 v4.1.0
	github.com/golang/gddo v0.0.0-20190904175337-72a348e765d2
	github.com/golang/mock v1.6.0
	github.com/google/go-github/v27 v27.0.1
	github.com/google/go-github/v38 v38.1.0
	github.com/google/go-jsonnet v0.19.0
	github.com/google/uuid v1.3.0
	github.com/gorilla/sessions v1.2.1
	github.com/gtank/cryptopasta v0.0.0-20170601214702-1f550f6f2f69
	github.com/hashicorp/consul/api v1.15.3
	github.com/hashicorp/go-retryablehttp v0.7.1
	github.com/hashicorp/golang-lru v0.5.4
	github.com/imdario/mergo v0.3.13
	github.com/inhies/go-bytesize v0.0.0-20220417184213-4913239db9cf
	github.com/jarcoal/httpmock v1.0.5
	github.com/jteeuwen/go-bindata v3.0.7+incompatible
	github.com/julienschmidt/httprouter v1.3.0
	github.com/knadh/koanf v1.4.4
	github.com/luna-duclos/instrumentedsql v1.1.3
	github.com/mattn/goveralls v0.0.7
	github.com/mikefarah/yq/v4 v4.19.1
	github.com/mohae/deepcopy v0.0.0-20170929034955-c48cc78d4826
	github.com/montanaflynn/stats v0.0.0-20171201202039-1bf9dbcd8cbe
	github.com/nyaruka/phonenumbers v1.1.1
	github.com/ory/analytics-go/v4 v4.0.3
	github.com/ory/client-go v0.2.0-alpha.60
	github.com/ory/dockertest/v3 v3.9.1
	github.com/ory/go-acc v0.2.9-0.20230103102148-6b1c9a70dbbe
	github.com/ory/go-convenience v0.1.0
	github.com/ory/graceful v0.1.3
	github.com/ory/herodot v0.10.3-0.20230626083119-d7e5192f0d88
	github.com/ory/hydra-client-go v1.11.9-0.20221102130300-f558e85344c8
	github.com/ory/jsonschema/v3 v3.0.7
	github.com/ory/mail/v3 v3.0.0
	github.com/ory/nosurf v1.2.7
	github.com/ory/x v0.0.537
	github.com/phayes/freeport v0.0.0-20180830031419-95f893ade6f2
	github.com/pkg/errors v0.9.1
	github.com/pquerna/otp v1.3.0
	github.com/rs/cors v1.8.2
	github.com/russellhaering/goxmldsig v1.1.1
	github.com/sirupsen/logrus v1.9.0
	github.com/slack-go/slack v0.7.4
	github.com/spf13/cobra v1.7.0
	github.com/spf13/pflag v1.0.5
	github.com/sqs/goreturns v0.0.0-20181028201513-538ac6014518
	github.com/stretchr/testify v1.8.1
	github.com/tidwall/gjson v1.14.3
	github.com/tidwall/sjson v1.2.5
	github.com/urfave/negroni v1.0.0
	github.com/zmb3/spotify/v2 v2.0.0
	go.opentelemetry.io/contrib/instrumentation/net/http/otelhttp v0.36.4
	go.opentelemetry.io/otel v1.11.1
	go.opentelemetry.io/otel/trace v1.11.1
	golang.org/x/crypto v0.1.0
<<<<<<< HEAD
	golang.org/x/net v0.2.0
	golang.org/x/oauth2 v0.2.0
	golang.org/x/sync v0.1.0
	golang.org/x/tools v0.2.0
	google.golang.org/grpc v1.50.1
	gotest.tools v2.2.0+incompatible
)

require (
	cloud.google.com/go/compute v1.12.1 // indirect
	cloud.google.com/go/compute/metadata v0.2.1 // indirect
=======
	golang.org/x/net v0.8.0
	golang.org/x/oauth2 v0.6.0
	golang.org/x/sync v0.1.0
	golang.org/x/tools/cmd/cover v0.1.0-deprecated
)

require (
	cloud.google.com/go/compute v1.19.0 // indirect
	cloud.google.com/go/compute/metadata v0.2.3 // indirect
>>>>>>> 06151dbc
	github.com/Azure/go-ansiterm v0.0.0-20210617225240-d185dfc1b5a1 // indirect
	github.com/Masterminds/goutils v1.1.1 // indirect
	github.com/Masterminds/semver v1.5.0 // indirect
	github.com/Masterminds/semver/v3 v3.1.1 // indirect
	github.com/Microsoft/go-winio v0.6.0 // indirect
	github.com/Nvveen/Gotty v0.0.0-20120604004816-cd527374f1e5 // indirect
	github.com/a8m/envsubst v1.3.0 // indirect
	github.com/alecthomas/template v0.0.0-20190718012654-fb15b899a751 // indirect
	github.com/alecthomas/units v0.0.0-20210208195552-ff826a37aa15 // indirect
	github.com/armon/go-metrics v0.4.0 // indirect
	github.com/asaskevich/govalidator v0.0.0-20210307081110-f21760c49a8d // indirect
	github.com/avast/retry-go/v4 v4.3.0 // indirect
	github.com/aymerick/douceur v0.2.0 // indirect
	github.com/beorn7/perks v1.0.1 // indirect
	github.com/bgentry/speakeasy v0.1.0 // indirect
	github.com/bmatcuk/doublestar v1.3.4 // indirect
	github.com/boombuler/barcode v1.0.1 // indirect
	github.com/cenkalti/backoff/v4 v4.2.0 // indirect
	github.com/census-instrumentation/opencensus-proto v0.4.1 // indirect
	github.com/cespare/xxhash/v2 v2.2.0 // indirect
	github.com/cloudflare/cfssl v1.6.1 // indirect
	github.com/cncf/udpa/go v0.0.0-20220112060539-c52dc94e7fbe // indirect
	github.com/cncf/xds/go v0.0.0-20230105202645-06c439db220b // indirect
	github.com/cockroachdb/cockroach-go/v2 v2.2.16 // indirect
	github.com/containerd/continuity v0.3.0 // indirect
	github.com/coreos/go-semver v0.3.0 // indirect
	github.com/coreos/go-systemd/v22 v22.3.2 // indirect
	github.com/cortesi/moddwatch v0.0.0-20210222043437-a6aaad86a36e // indirect
	github.com/cortesi/termlog v0.0.0-20210222042314-a1eec763abec // indirect
	github.com/cpuguy83/go-md2man/v2 v2.0.2 // indirect
	github.com/crewjam/httperr v0.2.0 // indirect
	github.com/docker/cli v20.10.21+incompatible // indirect
	github.com/docker/distribution v2.8.2+incompatible // indirect
	github.com/docker/docker v20.10.24+incompatible // indirect
	github.com/docker/go-connections v0.4.0 // indirect
	github.com/docker/go-units v0.5.0 // indirect
	github.com/dustin/go-humanize v1.0.0 // indirect
	github.com/elliotchance/orderedmap v1.4.0 // indirect
	github.com/envoyproxy/go-control-plane v0.10.3 // indirect
	github.com/envoyproxy/protoc-gen-validate v0.9.1 // indirect
	github.com/evanphx/json-patch v5.6.0+incompatible // indirect
	github.com/fatih/structs v1.1.0 // indirect
	github.com/felixge/fgprof v0.9.3 // indirect
	github.com/felixge/httpsnoop v1.0.3 // indirect
	github.com/form3tech-oss/jwt-go v3.2.3+incompatible // indirect
	github.com/fsnotify/fsnotify v1.6.0 // indirect
	github.com/fullstorydev/grpcurl v1.8.1 // indirect
	github.com/fxamacker/cbor/v2 v2.4.0 // indirect
	github.com/go-logr/logr v1.2.3 // indirect
	github.com/go-logr/stdr v1.2.2 // indirect
	github.com/go-openapi/analysis v0.21.4 // indirect
	github.com/go-openapi/errors v0.20.3 // indirect
	github.com/go-openapi/inflect v0.19.0 // indirect
	github.com/go-openapi/jsonpointer v0.19.5 // indirect
	github.com/go-openapi/jsonreference v0.20.0 // indirect
	github.com/go-openapi/loads v0.21.2 // indirect
	github.com/go-openapi/runtime v0.24.2 // indirect
	github.com/go-openapi/spec v0.20.7 // indirect
	github.com/go-openapi/swag v0.22.3 // indirect
	github.com/go-openapi/validate v0.22.0 // indirect
	github.com/go-playground/locales v0.13.0 // indirect
	github.com/go-playground/universal-translator v0.17.0 // indirect
	github.com/go-sql-driver/mysql v1.7.0 // indirect
	github.com/go-stack/stack v1.8.1 // indirect
	github.com/gobuffalo/envy v1.10.2 // indirect
	github.com/gobuffalo/flect v0.3.0 // indirect
	github.com/gobuffalo/github_flavored_markdown v1.1.3 // indirect
	github.com/gobuffalo/helpers v0.6.7 // indirect
	github.com/gobuffalo/nulls v0.4.2 // indirect
	github.com/gobuffalo/plush/v4 v4.1.16 // indirect
	github.com/gobuffalo/tags/v3 v3.1.4 // indirect
	github.com/gobuffalo/validate/v3 v3.3.3 // indirect
	github.com/goccy/go-yaml v1.9.6 // indirect
	github.com/gofrs/flock v0.8.1 // indirect
	github.com/gogo/protobuf v1.3.2 // indirect
	github.com/golang/glog v1.0.0 // indirect
	github.com/golang/groupcache v0.0.0-20210331224755-41bb18bfe9da // indirect
	github.com/golang/protobuf v1.5.3 // indirect
	github.com/google/btree v1.0.1 // indirect
	github.com/google/certificate-transparency-go v1.1.2-0.20210511102531-373a877eec92 // indirect
	github.com/google/go-cmp v0.5.9 // indirect
	github.com/google/go-querystring v1.0.0 // indirect
	github.com/google/pprof v0.0.0-20221010195024-131d412537ea // indirect
	github.com/google/shlex v0.0.0-20191202100458-e7afc7fbc510 // indirect
	github.com/gorilla/css v1.0.0 // indirect
	github.com/gorilla/handlers v1.5.1 // indirect
	github.com/gorilla/securecookie v1.1.1 // indirect
	github.com/gorilla/websocket v1.5.0 // indirect
	github.com/grpc-ecosystem/go-grpc-middleware v1.3.0 // indirect
	github.com/grpc-ecosystem/go-grpc-prometheus v1.2.0 // indirect
	github.com/grpc-ecosystem/grpc-gateway v1.16.0 // indirect
	github.com/grpc-ecosystem/grpc-gateway/v2 v2.12.0 // indirect
	github.com/hashicorp/go-cleanhttp v0.5.2 // indirect
	github.com/hashicorp/go-hclog v1.2.0 // indirect
	github.com/hashicorp/go-immutable-radix v1.3.1 // indirect
	github.com/hashicorp/go-rootcerts v1.0.2 // indirect
	github.com/hashicorp/hcl v1.0.0 // indirect
	github.com/hashicorp/serf v0.9.8 // indirect
	github.com/huandu/xstrings v1.3.2 // indirect
	github.com/inconshreveable/mousetrap v1.1.0 // indirect
	github.com/jackc/chunkreader/v2 v2.0.1 // indirect
	github.com/jackc/pgconn v1.13.0 // indirect
	github.com/jackc/pgio v1.0.0 // indirect
	github.com/jackc/pgpassfile v1.0.0 // indirect
	github.com/jackc/pgproto3/v2 v2.3.1 // indirect
	github.com/jackc/pgservicefile v0.0.0-20200714003250-2b9c44734f2b // indirect
	github.com/jackc/pgtype v1.12.0 // indirect
	github.com/jackc/pgx/v4 v4.17.2 // indirect
	github.com/jandelgado/gcov2lcov v1.0.5 // indirect
	github.com/jessevdk/go-flags v1.5.0 // indirect
	github.com/jhump/protoreflect v1.8.2 // indirect
	github.com/jinzhu/copier v0.3.5 // indirect
	github.com/jmoiron/sqlx v1.3.5 // indirect
	github.com/joho/godotenv v1.4.0 // indirect
	github.com/jonboulle/clockwork v0.2.2 // indirect
	github.com/josharian/intern v1.0.0 // indirect
	github.com/json-iterator/go v1.1.12 // indirect
	github.com/kballard/go-shellquote v0.0.0-20180428030007-95032a82bc51 // indirect
	github.com/kr/pretty v0.3.0 // indirect
	github.com/kr/text v0.2.0 // indirect
	github.com/leodido/go-urn v1.2.0 // indirect
	github.com/lib/pq v1.10.7 // indirect
	github.com/magiconair/properties v1.8.7 // indirect
	github.com/mailru/easyjson v0.7.7 // indirect
	github.com/mattermost/xml-roundtrip-validator v0.1.0 // indirect
	github.com/mattn/go-colorable v0.1.13 // indirect
	github.com/mattn/go-isatty v0.0.16 // indirect
	github.com/mattn/go-runewidth v0.0.12 // indirect
	github.com/mattn/go-sqlite3 v2.0.3+incompatible // indirect
	github.com/matttproud/golang_protobuf_extensions v1.0.4 // indirect
	github.com/microcosm-cc/bluemonday v1.0.21 // indirect
	github.com/mitchellh/copystructure v1.2.0 // indirect
	github.com/mitchellh/go-homedir v1.1.0 // indirect
	github.com/mitchellh/mapstructure v1.5.0 // indirect
	github.com/mitchellh/reflectwalk v1.0.2 // indirect
	github.com/moby/term v0.0.0-20220808134915-39b0c02b01ae // indirect
	github.com/modern-go/concurrent v0.0.0-20180306012644-bacd9c7ef1dd // indirect
	github.com/modern-go/reflect2 v1.0.2 // indirect
	github.com/oklog/ulid v1.3.1 // indirect
	github.com/olekukonko/tablewriter v0.0.5 // indirect
	github.com/opencontainers/go-digest v1.0.0 // indirect
	github.com/opencontainers/image-spec v1.1.0-rc2 // indirect
	github.com/opencontainers/runc v1.1.5 // indirect
	github.com/openzipkin/zipkin-go v0.4.1 // indirect
	github.com/pelletier/go-toml v1.9.5 // indirect
	github.com/pelletier/go-toml/v2 v2.0.6 // indirect
	github.com/pkg/profile v1.7.0 // indirect
	github.com/pmezard/go-difflib v1.0.0 // indirect
	github.com/prometheus/client_golang v1.13.0 // indirect
	github.com/prometheus/client_model v0.3.0 // indirect
	github.com/prometheus/common v0.37.0 // indirect
	github.com/prometheus/procfs v0.8.0 // indirect
	github.com/rivo/uniseg v0.2.0 // indirect
	github.com/rjeczalik/notify v0.0.0-20181126183243-629144ba06a1 // indirect
	github.com/rogpeppe/go-internal v1.9.0 // indirect
	github.com/russross/blackfriday/v2 v2.1.0 // indirect
	github.com/seatgeek/logrus-gelf-formatter v0.0.0-20210414080842-5b05eb8ff761 // indirect
	github.com/segmentio/backo-go v1.0.1 // indirect
	github.com/sergi/go-diff v1.2.0 // indirect
	github.com/shopspring/decimal v1.3.1 // indirect
	github.com/soheilhy/cmux v0.1.5 // indirect
	github.com/sourcegraph/annotate v0.0.0-20160123013949-f4cad6c6324d // indirect
	github.com/sourcegraph/syntaxhighlight v0.0.0-20170531221838-bd320f5d308e // indirect
<<<<<<< HEAD
	github.com/spf13/afero v1.9.3 // indirect
	github.com/spf13/cast v1.5.0 // indirect
	github.com/spf13/jwalterweatherman v1.1.0 // indirect
	github.com/spf13/viper v1.14.0 // indirect
	github.com/subosito/gotenv v1.4.1 // indirect
=======
	github.com/spf13/afero v1.9.5 // indirect
	github.com/spf13/cast v1.5.0 // indirect
	github.com/spf13/jwalterweatherman v1.1.0 // indirect
	github.com/spf13/viper v1.14.0 // indirect
	github.com/subosito/gotenv v1.4.2 // indirect
>>>>>>> 06151dbc
	github.com/tidwall/match v1.1.1 // indirect
	github.com/tidwall/pretty v1.2.1 // indirect
	github.com/timtadh/data-structures v0.5.3 // indirect
	github.com/timtadh/lexmachine v0.2.2 // indirect
	github.com/tmc/grpc-websocket-proxy v0.0.0-20201229170055-e5319fda7802 // indirect
	github.com/toqueteos/webbrowser v1.2.0 // indirect
	github.com/urfave/cli v1.22.5 // indirect
	github.com/x448/float16 v0.8.4 // indirect
	github.com/xeipuuv/gojsonpointer v0.0.0-20190905194746-02993c407bfb // indirect
	github.com/xeipuuv/gojsonreference v0.0.0-20180127040603-bd5ef7bd5415 // indirect
	github.com/xeipuuv/gojsonschema v1.2.0 // indirect
	github.com/xiang90/probing v0.0.0-20190116061207-43a291ad63a2 // indirect
	github.com/xtgo/uuid v0.0.0-20140804021211-a0b114877d4c // indirect
	go.etcd.io/bbolt v1.3.5 // indirect
	go.etcd.io/etcd/api/v3 v3.5.5 // indirect
	go.etcd.io/etcd/client/pkg/v3 v3.5.5 // indirect
	go.etcd.io/etcd/client/v2 v2.305.5 // indirect
	go.etcd.io/etcd/client/v3 v3.5.5 // indirect
	go.etcd.io/etcd/etcdctl/v3 v3.5.0-alpha.0 // indirect
	go.etcd.io/etcd/pkg/v3 v3.5.0-alpha.0 // indirect
	go.etcd.io/etcd/raft/v3 v3.5.0-alpha.0 // indirect
	go.etcd.io/etcd/server/v3 v3.5.0-alpha.0 // indirect
	go.etcd.io/etcd/tests/v3 v3.5.0-alpha.0 // indirect
	go.etcd.io/etcd/v3 v3.5.0-alpha.0 // indirect
	go.mongodb.org/mongo-driver v1.10.3 // indirect
	go.opentelemetry.io/contrib/instrumentation/net/http/httptrace/otelhttptrace v0.36.4 // indirect
	go.opentelemetry.io/contrib/propagators/b3 v1.11.1 // indirect
	go.opentelemetry.io/contrib/propagators/jaeger v1.11.1 // indirect
	go.opentelemetry.io/contrib/samplers/jaegerremote v0.5.2 // indirect
	go.opentelemetry.io/otel/exporters/jaeger v1.11.1 // indirect
	go.opentelemetry.io/otel/exporters/otlp/internal/retry v1.11.1 // indirect
	go.opentelemetry.io/otel/exporters/otlp/otlptrace v1.9.0 // indirect
	go.opentelemetry.io/otel/exporters/otlp/otlptrace/otlptracehttp v1.9.0 // indirect
	go.opentelemetry.io/otel/exporters/zipkin v1.11.1 // indirect
	go.opentelemetry.io/otel/metric v0.33.0 // indirect
	go.opentelemetry.io/otel/sdk v1.11.1 // indirect
	go.opentelemetry.io/proto/otlp v0.18.0 // indirect
	go.uber.org/atomic v1.10.0 // indirect
	go.uber.org/multierr v1.8.0 // indirect
	go.uber.org/zap v1.21.0 // indirect
<<<<<<< HEAD
	golang.org/x/mod v0.6.0 // indirect
	golang.org/x/sys v0.3.0 // indirect
	golang.org/x/term v0.2.0 // indirect
	golang.org/x/text v0.5.0 // indirect
=======
	golang.org/x/mod v0.10.0 // indirect
	golang.org/x/sys v0.7.0 // indirect
	golang.org/x/term v0.6.0 // indirect
	golang.org/x/text v0.8.0 // indirect
>>>>>>> 06151dbc
	golang.org/x/time v0.1.0 // indirect
	golang.org/x/tools v0.7.0 // indirect
	golang.org/x/xerrors v0.0.0-20220907171357-04be3eba64a2 // indirect
	google.golang.org/appengine v1.6.7 // indirect
<<<<<<< HEAD
	google.golang.org/genproto v0.0.0-20221025140454-527a21cfbd71 // indirect
	google.golang.org/protobuf v1.28.1 // indirect
=======
	google.golang.org/genproto v0.0.0-20230403163135-c38d8f061ccd // indirect
	google.golang.org/grpc v1.54.0 // indirect
	google.golang.org/protobuf v1.30.0 // indirect
>>>>>>> 06151dbc
	gopkg.in/alecthomas/kingpin.v2 v2.2.6 // indirect
	gopkg.in/alexcesaro/quotedprintable.v3 v3.0.0-20150716171945-2caba252f4dc // indirect
	gopkg.in/cheggaaa/pb.v1 v1.0.28 // indirect
	gopkg.in/ini.v1 v1.67.0 // indirect
	gopkg.in/op/go-logging.v1 v1.0.0-20160211212156-b2cb9fa56473 // indirect
	gopkg.in/square/go-jose.v2 v2.6.0 // indirect
	gopkg.in/yaml.v2 v2.4.0 // indirect
	gopkg.in/yaml.v3 v3.0.1 // indirect
	mvdan.cc/sh/v3 v3.3.0-0.dev.0.20210224101809-fb5052e7a010 // indirect
	sigs.k8s.io/yaml v1.3.0 // indirect
)

replace github.com/ory/x => github.com/monta-app/x v0.0.300-0.20230828040055-0075e5620f7c<|MERGE_RESOLUTION|>--- conflicted
+++ resolved
@@ -101,29 +101,17 @@
 	go.opentelemetry.io/otel v1.11.1
 	go.opentelemetry.io/otel/trace v1.11.1
 	golang.org/x/crypto v0.1.0
-<<<<<<< HEAD
-	golang.org/x/net v0.2.0
-	golang.org/x/oauth2 v0.2.0
-	golang.org/x/sync v0.1.0
-	golang.org/x/tools v0.2.0
-	google.golang.org/grpc v1.50.1
-	gotest.tools v2.2.0+incompatible
-)
-
-require (
-	cloud.google.com/go/compute v1.12.1 // indirect
-	cloud.google.com/go/compute/metadata v0.2.1 // indirect
-=======
 	golang.org/x/net v0.8.0
 	golang.org/x/oauth2 v0.6.0
 	golang.org/x/sync v0.1.0
 	golang.org/x/tools/cmd/cover v0.1.0-deprecated
+	google.golang.org/grpc v1.54.0
+	gotest.tools v2.2.0+incompatible
 )
 
 require (
 	cloud.google.com/go/compute v1.19.0 // indirect
 	cloud.google.com/go/compute/metadata v0.2.3 // indirect
->>>>>>> 06151dbc
 	github.com/Azure/go-ansiterm v0.0.0-20210617225240-d185dfc1b5a1 // indirect
 	github.com/Masterminds/goutils v1.1.1 // indirect
 	github.com/Masterminds/semver v1.5.0 // indirect
@@ -287,19 +275,11 @@
 	github.com/soheilhy/cmux v0.1.5 // indirect
 	github.com/sourcegraph/annotate v0.0.0-20160123013949-f4cad6c6324d // indirect
 	github.com/sourcegraph/syntaxhighlight v0.0.0-20170531221838-bd320f5d308e // indirect
-<<<<<<< HEAD
-	github.com/spf13/afero v1.9.3 // indirect
-	github.com/spf13/cast v1.5.0 // indirect
-	github.com/spf13/jwalterweatherman v1.1.0 // indirect
-	github.com/spf13/viper v1.14.0 // indirect
-	github.com/subosito/gotenv v1.4.1 // indirect
-=======
 	github.com/spf13/afero v1.9.5 // indirect
 	github.com/spf13/cast v1.5.0 // indirect
 	github.com/spf13/jwalterweatherman v1.1.0 // indirect
 	github.com/spf13/viper v1.14.0 // indirect
 	github.com/subosito/gotenv v1.4.2 // indirect
->>>>>>> 06151dbc
 	github.com/tidwall/match v1.1.1 // indirect
 	github.com/tidwall/pretty v1.2.1 // indirect
 	github.com/timtadh/data-structures v0.5.3 // indirect
@@ -340,29 +320,16 @@
 	go.uber.org/atomic v1.10.0 // indirect
 	go.uber.org/multierr v1.8.0 // indirect
 	go.uber.org/zap v1.21.0 // indirect
-<<<<<<< HEAD
-	golang.org/x/mod v0.6.0 // indirect
-	golang.org/x/sys v0.3.0 // indirect
-	golang.org/x/term v0.2.0 // indirect
-	golang.org/x/text v0.5.0 // indirect
-=======
 	golang.org/x/mod v0.10.0 // indirect
 	golang.org/x/sys v0.7.0 // indirect
 	golang.org/x/term v0.6.0 // indirect
 	golang.org/x/text v0.8.0 // indirect
->>>>>>> 06151dbc
 	golang.org/x/time v0.1.0 // indirect
 	golang.org/x/tools v0.7.0 // indirect
 	golang.org/x/xerrors v0.0.0-20220907171357-04be3eba64a2 // indirect
 	google.golang.org/appengine v1.6.7 // indirect
-<<<<<<< HEAD
-	google.golang.org/genproto v0.0.0-20221025140454-527a21cfbd71 // indirect
-	google.golang.org/protobuf v1.28.1 // indirect
-=======
 	google.golang.org/genproto v0.0.0-20230403163135-c38d8f061ccd // indirect
-	google.golang.org/grpc v1.54.0 // indirect
 	google.golang.org/protobuf v1.30.0 // indirect
->>>>>>> 06151dbc
 	gopkg.in/alecthomas/kingpin.v2 v2.2.6 // indirect
 	gopkg.in/alexcesaro/quotedprintable.v3 v3.0.0-20150716171945-2caba252f4dc // indirect
 	gopkg.in/cheggaaa/pb.v1 v1.0.28 // indirect
