--- conflicted
+++ resolved
@@ -37,17 +37,9 @@
 	u, err := http.NewRequest(
 		http.MethodPost,
 		"https://www.ory.sh/",
-<<<<<<< HEAD
 		bytes.NewReader([]byte("transient_payload=%7B%22branding%22%3A+%22brand-1%22%7D&branding=brand-1")),
 	)
-	if err != nil {
-		return
-	}
-=======
-		bytes.NewReader([]byte("transient_payload=%7B%22branding%22%3A+%22brand-1%22%7D")),
-	)
 	assert.NoError(t, err)
->>>>>>> e1035083
 	u.Header.Set("Content-Type", "application/x-www-form-urlencoded")
 	for k, hf := range map[string]func(*hook.Verifier, *identity.Identity, flow.Flow) error{
 		"settings": func(h *hook.Verifier, i *identity.Identity, f flow.Flow) error {
@@ -152,17 +144,9 @@
 	u, err := http.NewRequest(
 		http.MethodPost,
 		"https://www.ory.sh/",
-<<<<<<< HEAD
-		bytes.NewReader([]byte("branding=brand-1")),
-	)
-	if err != nil {
-		return
-	}
-=======
-		bytes.NewReader([]byte("transient_payload=%7B%22branding%22%3A+%22brand-1%22%7D")),
+		bytes.NewReader([]byte("transient_payload=%7B%22branding%22%3A+%22brand-1%22%7D&branding=brand-1")),
 	)
 	assert.NoError(t, err)
->>>>>>> e1035083
 	u.Header.Set("Content-Type", "application/x-www-form-urlencoded")
 
 	t.Run("verify phone number", func(t *testing.T) {
