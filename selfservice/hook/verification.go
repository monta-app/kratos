// Copyright © 2022 Ory Corp
// SPDX-License-Identifier: Apache-2.0

package hook

import (
	"github.com/ory/x/decoderx"
	"net/http"

	"github.com/pkg/errors"

	"github.com/ory/kratos/driver/config"
	"github.com/ory/kratos/identity"
	"github.com/ory/kratos/selfservice/flow"
	"github.com/ory/kratos/selfservice/flow/registration"
	"github.com/ory/kratos/selfservice/flow/settings"
	"github.com/ory/kratos/selfservice/flow/verification"
	"github.com/ory/kratos/selfservice/strategy/code"
	"github.com/ory/kratos/session"
	"github.com/ory/kratos/x"
)

var _ registration.PostHookPostPersistExecutor = new(Verifier)
var _ settings.PostHookPostPersistExecutor = new(Verifier)

type (
	verifierDependencies interface {
		config.Provider
		x.CSRFTokenGeneratorProvider
		verification.StrategyProvider
		verification.FlowPersistenceProvider
		identity.PrivilegedPoolProvider
		code.AuthenticationServiceProvider
	}
	Verifier struct {
		r  verifierDependencies
		dx *decoderx.HTTP
	}

	brandingBody struct {
		// A branding to be applied to the email body
		Branding string `json:"branding" form:"branding"`
	}
)

func NewVerifier(r verifierDependencies) *Verifier {
	return &Verifier{r: r}
}

func (e *Verifier) ExecutePostRegistrationPostPersistHook(_ http.ResponseWriter, r *http.Request, f *registration.Flow, s *session.Session) error {
	return e.do(r, s.Identity, f)
}

func (e *Verifier) ExecuteSettingsPostPersistHook(w http.ResponseWriter, r *http.Request, a *settings.Flow, i *identity.Identity) error {
	return e.do(r, i, a)
}

func (e *Verifier) do(r *http.Request, i *identity.Identity, f flow.Flow) error {
	// This is called after the identity has been created, so we can safely assume that all addresses are available
	// already.

	compiler, err := decoderx.HTTPRawJSONSchemaCompiler(verificationMethodSchema)
	if err != nil {
		return err
	}

	var body brandingBody
	if err := e.dx.Decode(r, &body, compiler); err != nil {
		return err
	}

	strategy, err := e.r.GetActiveVerificationStrategy(r.Context())
	if err != nil {
		return err
	}

	for k := range i.VerifiableAddresses {
		address := &i.VerifiableAddresses[k]
		if address.Status != identity.VerifiableAddressStatusPending {
			continue
		}
		verificationFlow, err := verification.NewPostHookFlow(e.r.Config(),
			e.r.Config().SelfServiceFlowVerificationRequestLifespan(r.Context()),
			e.r.GenerateCSRFToken(r), r, strategy, f)
		if err != nil {
			return err
		}

		verificationFlow.State = verification.StateSent

		if err := e.r.VerificationFlowPersister().CreateVerificationFlow(r.Context(), verificationFlow); err != nil {
			return err
		}

<<<<<<< HEAD
		switch address.Via {
		case identity.AddressTypeEmail:
			if err := strategy.SendVerificationEmail(r.Context(), verificationFlow, i, address); err != nil {
				return err
			}
		case identity.AddressTypePhone:
			if err := e.r.CodeAuthenticationService().SendCode(r.Context(), verificationFlow, address.Value); err != nil {
				return err
			}
			address.Status = identity.VerifiableAddressStatusSent
			if err := e.r.PrivilegedIdentityPool().UpdateVerifiableAddress(r.Context(), address); err != nil {
				return err
			}
		default:
			return errors.New("Unexpected via type")
=======
		if err := strategy.SendVerificationEmail(r.Context(), verificationFlow, i, address, body.Branding); err != nil {
			return err
>>>>>>> 6e82859a
		}

	}
	return nil
}<|MERGE_RESOLUTION|>--- conflicted
+++ resolved
@@ -92,10 +92,9 @@
 			return err
 		}
 
-<<<<<<< HEAD
 		switch address.Via {
 		case identity.AddressTypeEmail:
-			if err := strategy.SendVerificationEmail(r.Context(), verificationFlow, i, address); err != nil {
+			if err := strategy.SendVerificationEmail(r.Context(), verificationFlow, i, address, body.Branding); err != nil {
 				return err
 			}
 		case identity.AddressTypePhone:
@@ -108,10 +107,6 @@
 			}
 		default:
 			return errors.New("Unexpected via type")
-=======
-		if err := strategy.SendVerificationEmail(r.Context(), verificationFlow, i, address, body.Branding); err != nil {
-			return err
->>>>>>> 6e82859a
 		}
 
 	}
