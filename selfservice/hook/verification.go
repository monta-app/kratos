// Copyright © 2022 Ory Corp
// SPDX-License-Identifier: Apache-2.0

package hook

import (
	"encoding/json"
	"github.com/ory/x/decoderx"
	"net/http"

	"github.com/pkg/errors"

	"github.com/ory/kratos/driver/config"
	"github.com/ory/kratos/identity"
	"github.com/ory/kratos/selfservice/flow"
	"github.com/ory/kratos/selfservice/flow/registration"
	"github.com/ory/kratos/selfservice/flow/settings"
	"github.com/ory/kratos/selfservice/flow/verification"
	"github.com/ory/kratos/selfservice/strategy/code"
	"github.com/ory/kratos/session"
	"github.com/ory/kratos/x"
)

var _ registration.PostHookPostPersistExecutor = new(Verifier)
var _ settings.PostHookPostPersistExecutor = new(Verifier)

type (
	verifierDependencies interface {
		config.Provider
		x.CSRFTokenGeneratorProvider
		verification.StrategyProvider
		verification.FlowPersistenceProvider
		identity.PrivilegedPoolProvider
		code.AuthenticationServiceProvider
	}
	Verifier struct {
		r  verifierDependencies
		dx *decoderx.HTTP
	}

	transientPayloadBody struct {
		// required: false
		TransientPayload json.RawMessage `json:"transient_payload" form:"transient_payload"`
		// A branding to be applied to the email body
		Branding string `json:"branding" form:"branding"`
	}
)

func NewVerifier(r verifierDependencies) *Verifier {
	return &Verifier{r: r}
}

func (e *Verifier) ExecutePostRegistrationPostPersistHook(_ http.ResponseWriter, r *http.Request, f *registration.Flow, s *session.Session) error {
	return e.do(r, s.Identity, f)
}

func (e *Verifier) ExecuteSettingsPostPersistHook(w http.ResponseWriter, r *http.Request, a *settings.Flow, i *identity.Identity) error {
	return e.do(r, i, a)
}

func (e *Verifier) do(r *http.Request, i *identity.Identity, f flow.Flow) error {
	// This is called after the identity has been created, so we can safely assume that all addresses are available
	// already.

	compiler, err := decoderx.HTTPRawJSONSchemaCompiler(verificationMethodSchema)
	if err != nil {
		return err
	}

	var body transientPayloadBody
	if err := e.dx.Decode(r, &body, compiler); err != nil {
		return err
	}

	strategy, err := e.r.GetActiveVerificationStrategy(r.Context())
	if err != nil {
		return err
	}

	for k := range i.VerifiableAddresses {
		address := &i.VerifiableAddresses[k]
		if address.Status != identity.VerifiableAddressStatusPending {
			continue
		}
		verificationFlow, err := verification.NewPostHookFlow(e.r.Config(),
			e.r.Config().SelfServiceFlowVerificationRequestLifespan(r.Context()),
			e.r.GenerateCSRFToken(r), r, strategy, f)
		if err != nil {
			return err
		}

		verificationFlow.State = verification.StateSent

		if err := e.r.VerificationFlowPersister().CreateVerificationFlow(r.Context(), verificationFlow); err != nil {
			return err
		}

<<<<<<< HEAD
		switch address.Via {
		case identity.AddressTypeEmail:
			if err := strategy.SendVerificationEmail(r.Context(), verificationFlow, i, address, body.Branding); err != nil {
				return err
			}
		case identity.AddressTypePhone:
			if err := e.r.CodeAuthenticationService().SendCode(r.Context(), verificationFlow, address.Value); err != nil {
				return err
			}
			address.Status = identity.VerifiableAddressStatusSent
			if err := e.r.PrivilegedIdentityPool().UpdateVerifiableAddress(r.Context(), address); err != nil {
				return err
			}
		default:
			return errors.New("Unexpected via type")
=======
		if err := strategy.SendVerificationEmail(r.Context(), verificationFlow, i, address, body.TransientPayload, body.Branding); err != nil {
			return err
>>>>>>> 06151dbc
		}

	}
	return nil
}<|MERGE_RESOLUTION|>--- conflicted
+++ resolved
@@ -95,10 +95,9 @@
 			return err
 		}
 
-<<<<<<< HEAD
 		switch address.Via {
 		case identity.AddressTypeEmail:
-			if err := strategy.SendVerificationEmail(r.Context(), verificationFlow, i, address, body.Branding); err != nil {
+			if err := strategy.SendVerificationEmail(r.Context(), verificationFlow, i, address, body.TransientPayload, body.Branding); err != nil {
 				return err
 			}
 		case identity.AddressTypePhone:
@@ -111,10 +110,6 @@
 			}
 		default:
 			return errors.New("Unexpected via type")
-=======
-		if err := strategy.SendVerificationEmail(r.Context(), verificationFlow, i, address, body.TransientPayload, body.Branding); err != nil {
-			return err
->>>>>>> 06151dbc
 		}
 
 	}
