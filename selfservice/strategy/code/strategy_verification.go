// Copyright © 2022 Ory Corp
// SPDX-License-Identifier: Apache-2.0

package code

import (
	"context"
	"github.com/ory/jsonschema/v3"
	"net/http"
	"net/url"
	"time"

	"github.com/pkg/errors"

	"github.com/ory/kratos/identity"
	"github.com/ory/kratos/schema"
	"github.com/ory/kratos/selfservice/flow"
	"github.com/ory/kratos/selfservice/flow/verification"
	"github.com/ory/kratos/text"
	"github.com/ory/kratos/ui/container"
	"github.com/ory/kratos/ui/node"
	"github.com/ory/kratos/x"
	"github.com/ory/x/decoderx"
	"github.com/ory/x/sqlxx"
	"github.com/ory/x/urlx"
)

func (s *Strategy) VerificationStrategyID() string {
	return verification.StrategyVerificationCodeName
}

func (s *Strategy) RegisterPublicVerificationRoutes(public *x.RouterPublic) {
}

func (s *Strategy) RegisterAdminVerificationRoutes(admin *x.RouterAdmin) {
}

func (s *Strategy) PopulateVerificationMethod(r *http.Request, f *verification.Flow) error {
	f.UI.SetCSRF(s.deps.GenerateCSRFToken(r))
	f.UI.GetNodes().Upsert(
		node.NewInputField("email", nil, node.CodeGroup, node.InputAttributeTypeEmail, node.WithRequiredInputAttribute).
			WithMetaLabel(text.NewInfoNodeInputEmail()),
	)
	f.UI.GetNodes().Upsert(
		node.NewInputField("phone", nil, node.CodeGroup, node.InputAttributeTypeTel, node.WithRequiredInputAttribute).WithMetaLabel(text.NewInfoNodeInputPhone()),
	)
	f.UI.GetNodes().Append(
		node.NewInputField("method", s.VerificationStrategyID(), node.CodeGroup, node.InputAttributeTypeSubmit).
			WithMetaLabel(text.NewInfoNodeLabelSubmit()),
	)
	return nil
}

func (s *Strategy) decodeVerification(r *http.Request) (*updateVerificationFlowWithCodeMethodBody, error) {
	var body updateVerificationFlowWithCodeMethodBody

	compiler, err := decoderx.HTTPRawJSONSchemaCompiler(verificationMethodSchema)
	if err != nil {
		return nil, errors.WithStack(err)
	}

	if err := s.dx.Decode(r, &body, compiler,
		decoderx.HTTPDecoderUseQueryAndBody(),
		decoderx.HTTPKeepRequestBody(true),
		decoderx.HTTPDecoderAllowedMethods("POST", "GET"),
		decoderx.HTTPDecoderSetValidatePayloads(true),
		decoderx.HTTPDecoderJSONFollowsFormFormat(),
	); err != nil {
		return nil, errors.WithStack(err)
	}

	return &body, nil
}

// handleVerificationError is a convenience function for handling all types of errors that may occur (e.g. validation error).
func (s *Strategy) handleVerificationError(w http.ResponseWriter, r *http.Request, f *verification.Flow, body *updateVerificationFlowWithCodeMethodBody, err error) error {
	if f != nil {
		f.UI.SetCSRF(s.deps.GenerateCSRFToken(r))

		f.UI.GetNodes().Upsert(
			node.NewInputField("email", body.Email, node.CodeGroup, node.InputAttributeTypeEmail, node.WithRequiredInputAttribute).WithMetaLabel(text.NewInfoNodeInputEmail()),
		)
		f.UI.GetNodes().Upsert(
			node.NewInputField("phone", body.Phone, node.CodeGroup, node.InputAttributeTypeTel, node.WithRequiredInputAttribute).WithMetaLabel(text.NewInfoNodeInputPhone()),
		)
	}

	return err
}

// swagger:model updateVerificationFlowWithCodeMethodBody
type updateVerificationFlowWithCodeMethodBody struct {
	// Email to Verify
	//
	// Needs to be set when initiating the flow. If the email is a registered
	// verification email, a verification link will be sent. If the email is not known,
	// a email with details on what happened will be sent instead.
	//
	// format: email
	Email string `form:"email" json:"email"`

	// Phone to Verify
	// format: tel
	Phone string `form:"phone" json:"phone"`

	// Sending the anti-csrf token is only required for browser login flows.
	CSRFToken string `form:"csrf_token" json:"csrf_token"`

	// Method is the verification method
	//
	// enum:
	// - link
	// - code
	Method string `json:"method"`

	// The id of the flow
	Flow string `json:"flow" form:"flow"`

	// The verification code
	Code string `json:"code" form:"code"`

	// A branding to be applied to the email body
	Branding string `json:"branding" form:"branding"`
}

// getMethod returns the method of this submission or "" if no method could be found
func (body *updateVerificationFlowWithCodeMethodBody) getMethod() string {
	if body.Method != "" {
		return body.Method
	}
	if body.Code != "" {
		return verification.StrategyVerificationCodeName
	}

	return ""
}

func (s *Strategy) Verify(w http.ResponseWriter, r *http.Request, f *verification.Flow) (err error) {
	body, err := s.decodeVerification(r)
	if err != nil {
		if e := new(jsonschema.ValidationError); errors.As(err, &e) {
			if e.InstancePtr == "#/method" {
				return errors.WithStack(flow.ErrStrategyNotResponsible)
			}
		}
		return s.handleVerificationError(w, r, nil, body, err)
	}

	if len(body.Method) > 0 && body.Method != s.VerificationStrategyID() {
		return errors.WithStack(flow.ErrStrategyNotResponsible)
	}

	if err := flow.MethodEnabledAndAllowed(r.Context(), s.VerificationStrategyID(), body.getMethod(), s.deps); err != nil {
		return s.handleVerificationError(w, r, f, body, err)
	}

	if err := f.Valid(); err != nil {
		return s.handleVerificationError(w, r, f, body, err)
	}

	switch f.State {
	case verification.StateChooseMethod:
		fallthrough
	case verification.StateSent:
		return s.verificationHandleFormSubmission(w, r, f, body)
	case verification.StatePassedChallenge:
		return s.retryVerificationFlowWithMessage(w, r, f.Type, text.NewErrorValidationVerificationRetrySuccess())
	default:
		return s.retryVerificationFlowWithMessage(w, r, f.Type, text.NewErrorValidationVerificationStateFailure())
	}
}

func (s *Strategy) createVerificationCodeForm(action string, code *string, email *string) *container.Container {
	// re-initialize the UI with a "clean" new state
	c := &container.Container{
		Method: "POST",
		Action: action,
	}

	c.Nodes.Append(
		node.
			NewInputField("code", code, node.CodeGroup, node.InputAttributeTypeText, node.WithRequiredInputAttribute).
			WithMetaLabel(text.NewInfoNodeLabelVerifyOTP()),
	)
	c.Nodes.Append(
		node.NewInputField("method", s.VerificationNodeGroup(), node.CodeGroup, node.InputAttributeTypeHidden),
	)

	c.Nodes.Append(
		node.NewInputField("method", s.VerificationStrategyID(), node.CodeGroup, node.InputAttributeTypeSubmit).
			WithMetaLabel(text.NewInfoNodeLabelSubmit()),
	)

	if email != nil {
		c.Nodes.Append(
			node.NewInputField("email", email, node.CodeGroup, node.InputAttributeTypeSubmit).
				WithMetaLabel(text.NewInfoNodeResendOTP()),
		)
	}

	return c
}

func (s *Strategy) handleLinkClick(w http.ResponseWriter, r *http.Request, f *verification.Flow, code string) error {
	f.UI = s.createVerificationCodeForm(flow.AppendFlowTo(urlx.AppendPaths(s.deps.Config().SelfPublicURL(r.Context()), verification.RouteSubmitFlow), f.ID).String(), &code, nil)

	// In the verification flow, we can't enforce CSRF if the flow is opened from an email, so we initialize the CSRF
	// token here, so all subsequent interactions are protected
	csrfToken := s.deps.CSRFHandler().RegenerateToken(w, r)
	f.UI.SetCSRF(csrfToken)
	f.CSRFToken = csrfToken

	if err := s.deps.VerificationFlowPersister().UpdateVerificationFlow(r.Context(), f); err != nil {
		return err
	}

	// we always redirect to the browser UI here to allow API flows to complete aswell
	// TODO: In the future, we might want to redirect to a custom URI scheme here, to allow to open an app on the device of
	// the user to handle the flow directly.
	http.Redirect(w, r, f.AppendTo(s.deps.Config().SelfServiceFlowVerificationUI(r.Context())).String(), http.StatusSeeOther)

	return errors.WithStack(flow.ErrCompletedByStrategy)
}

func (s *Strategy) verificationHandleFormSubmission(w http.ResponseWriter, r *http.Request, f *verification.Flow, body *updateVerificationFlowWithCodeMethodBody) error {
	if len(body.Code) > 0 {
		if r.Method == http.MethodGet {
			// Special case: in the code strategy we send out links as well, that contain the code
			return s.handleLinkClick(w, r, f, body.Code)
		}

		// If not GET: try to use the submitted code
		return s.verificationUseCode(w, r, body, f)
	} else if len(body.Email) == 0 && len(body.Phone) == 0 {
		// If no code and no email or phone was provided, fail with a validation error
		return s.handleVerificationError(w, r, f, body, schema.NewRequiredError("#/email", "email"))
	}

	if err := flow.EnsureCSRF(s.deps, r, f.Type, s.deps.Config().DisableAPIFlowEnforcement(r.Context()), s.deps.GenerateCSRFToken, body.CSRFToken); err != nil {
		return s.handleVerificationError(w, r, f, body, err)
	}

	if len(body.Email) != 0 {
		if err := s.deps.VerificationCodePersister().DeleteVerificationCodesOfFlow(r.Context(), f.ID); err != nil {
			return s.handleVerificationError(w, r, f, body, err)
		}

		if err := s.deps.CodeSender().SendVerificationCode(r.Context(), f, identity.VerifiableAddressTypeEmail, body.Email); err != nil {
			if !errors.Is(err, ErrUnknownAddress) {
				return s.handleVerificationError(w, r, f, body, err)
			}
			// Continue execution
		}

<<<<<<< HEAD
		f.UI = s.createVerificationCodeForm(flow.AppendFlowTo(urlx.AppendPaths(s.deps.Config().SelfPublicURL(r.Context()), verification.RouteSubmitFlow), f.ID).String(), nil, &body.Email)
		f.UI.Messages.Set(text.NewVerificationEmailWithCodeSent())
	} else {
		if err := s.deps.CodeAuthenticationService().SendCode(r.Context(), f, body.Phone); err != nil {
=======
	if err := s.deps.CodeSender().SendVerificationCode(r.Context(), f, identity.VerifiableAddressTypeEmail, body.Email, body.Branding); err != nil {
		if !errors.Is(err, ErrUnknownAddress) {
>>>>>>> 6e82859a
			return s.handleVerificationError(w, r, f, body, err)
		}
		f.UI.GetNodes().Upsert(
			node.NewInputField("phone", body.Phone, node.CodeGroup, node.InputAttributeTypeTel, node.WithRequiredInputAttribute),
		)
		f.UI.Messages.Set(text.NewVerificationPhoneSent())
	}

	f.State = verification.StateSent
	f.UI.SetCSRF(s.deps.GenerateCSRFToken(r))

	if err := s.deps.VerificationFlowPersister().UpdateVerificationFlow(r.Context(), f); err != nil {
		return s.handleVerificationError(w, r, f, body, err)
	}

	return nil
}

func (s *Strategy) verificationUseCode(w http.ResponseWriter, r *http.Request, body *updateVerificationFlowWithCodeMethodBody, f *verification.Flow) error {
	codeFound, err := s.deps.CodePersister().CheckCodeExistsByFlowId(r.Context(), f.ID)
	if err != nil {
		return err
	}
	if !codeFound {
		code, err := s.deps.VerificationCodePersister().UseVerificationCode(r.Context(), f.ID, body.Code)
		if errors.Is(err, ErrCodeNotFound) {
			f.UI.Messages.Clear()
			f.UI.Messages.Add(text.NewErrorValidationVerificationCodeInvalidOrAlreadyUsed())
			if err := s.deps.VerificationFlowPersister().UpdateVerificationFlow(r.Context(), f); err != nil {
				return s.retryVerificationFlowWithError(w, r, f.Type, err)
			}

			// No error
			return nil
		} else if err != nil {
			return s.retryVerificationFlowWithError(w, r, f.Type, err)
		}

		if err := code.Validate(); err != nil {
			return s.retryVerificationFlowWithError(w, r, f.Type, err)
		}

		i, err := s.deps.IdentityPool().GetIdentity(r.Context(), code.VerifiableAddress.IdentityID)
		if err != nil {
			return s.retryVerificationFlowWithError(w, r, f.Type, err)
		}

		if err := s.deps.VerificationExecutor().PostVerificationHook(w, r, f, i); err != nil {
			return s.retryVerificationFlowWithError(w, r, f.Type, err)
		}

		address := code.VerifiableAddress
		address.Verified = true
		verifiedAt := sqlxx.NullTime(time.Now().UTC())
		address.VerifiedAt = &verifiedAt
		address.Status = identity.VerifiableAddressStatusCompleted
		if err := s.deps.PrivilegedIdentityPool().UpdateVerifiableAddress(r.Context(), address); err != nil {
			return s.retryVerificationFlowWithError(w, r, f.Type, err)
		}

		returnTo := s.getRedirectURL(r.Context(), f)

		f.UI = &container.Container{
			Method: "GET",
			Action: returnTo.String(),
		}

		f.State = verification.StatePassedChallenge
		// See https://github.com/ory/kratos/issues/1547
		f.SetCSRFToken(flow.GetCSRFToken(s.deps, w, r, f.Type))
		f.UI.Messages.Set(text.NewInfoSelfServiceVerificationSuccessful())
		f.UI.
			Nodes.
			Append(node.NewAnchorField("continue", returnTo.String(), node.CodeGroup, text.NewInfoNodeLabelContinue()).
				WithMetaLabel(text.NewInfoNodeLabelContinue()))

		if err := s.deps.VerificationFlowPersister().UpdateVerificationFlow(r.Context(), f); err != nil {
			return s.retryVerificationFlowWithError(w, r, flow.TypeBrowser, err)
		}
	} else {
		code, err := s.deps.CodeAuthenticationService().VerifyCode(r.Context(), f, body.Code)
		if err != nil {
			f.UI.Messages.Clear()
			return err
		}

		f.UI.Messages.Clear()
		f.State = verification.StatePassedChallenge
		f.UI.Messages.Set(text.NewInfoSelfServicePhoneVerificationSuccessful())
		if err := s.deps.VerificationFlowPersister().UpdateVerificationFlow(r.Context(), f); err != nil {
			return s.retryVerificationFlowWithError(w, r, f.Type, err)
		}

		i, err := s.findByCredentialsIdentifier(r.Context(), code.Identifier)
		if err != nil {
			return s.retryVerificationFlowWithError(w, r, f.Type, err)
		}

		if err := s.deps.VerificationExecutor().PostVerificationHook(w, r, f, i); err != nil {
			return s.retryVerificationFlowWithError(w, r, f.Type, err)
		}

		var address *identity.VerifiableAddress = nil
		for _, a := range i.VerifiableAddresses {
			if code.Identifier == a.Value {
				address = &a
				break
			}
		}
		if address == nil {
			return s.retryVerificationFlowWithError(w, r, f.Type, errors.New("address ot found"))
		}
		address.Verified = true
		verifiedAt := sqlxx.NullTime(time.Now().UTC())
		address.VerifiedAt = &verifiedAt
		address.Status = identity.VerifiableAddressStatusCompleted
		if err := s.deps.PrivilegedIdentityPool().UpdateVerifiableAddress(r.Context(), address); err != nil {
			return s.retryVerificationFlowWithError(w, r, f.Type, err)
		}
	}
	return nil
}

func (s *Strategy) getRedirectURL(ctx context.Context, f *verification.Flow) *url.URL {
	defaultRedirectURL := s.deps.Config().SelfServiceBrowserDefaultReturnTo(ctx)

	verificationRequestURL, err := urlx.Parse(f.GetRequestURL())
	if err != nil {
		// Initial flow request url is not a valid URL, use the default
		return defaultRedirectURL
	}

	verificationRequest := http.Request{URL: verificationRequestURL}

	returnTo, err := x.SecureRedirectTo(&verificationRequest, defaultRedirectURL,
		x.SecureRedirectAllowSelfServiceURLs(s.deps.Config().SelfPublicURL(ctx)),
		x.SecureRedirectAllowURLs(s.deps.Config().SelfServiceBrowserAllowedReturnToDomains(ctx)),
	)
	if err != nil {
		// Initial flow request url is not allowd, use the default
		return defaultRedirectURL
	}
	return returnTo
}

func (s *Strategy) retryVerificationFlowWithMessage(w http.ResponseWriter, r *http.Request, ft flow.Type, message *text.Message) error {
	s.deps.
		Logger().
		WithRequest(r).
		WithField("message", message).
		Debug("A verification flow is being retried because a validation error occurred.")

	f, err := verification.NewFlow(s.deps.Config(),
		s.deps.Config().SelfServiceFlowVerificationRequestLifespan(r.Context()), s.deps.CSRFHandler().RegenerateToken(w, r), r, s, ft)
	if err != nil {
		return s.handleVerificationError(w, r, f, nil, err)
	}

	f.UI.Messages.Add(message)

	if err := s.deps.VerificationFlowPersister().CreateVerificationFlow(r.Context(), f); err != nil {
		return s.handleVerificationError(w, r, f, nil, err)
	}

	if x.IsJSONRequest(r) {
		s.deps.Writer().WriteError(w, r, flow.NewFlowReplacedError(text.NewErrorSystemGeneric("An error occured, please use the new flow.")).WithFlow(f))
	} else {
		http.Redirect(w, r, f.AppendTo(s.deps.Config().SelfServiceFlowVerificationUI(r.Context())).String(), http.StatusSeeOther)
	}

	return errors.WithStack(flow.ErrCompletedByStrategy)
}

func (s *Strategy) retryVerificationFlowWithError(w http.ResponseWriter, r *http.Request, ft flow.Type, verErr error) error {
	s.deps.
		Logger().
		WithRequest(r).
		WithError(verErr).
		Debug("A verification flow is being retried because an error occurred.")

	f, err := verification.NewFlow(s.deps.Config(),
		s.deps.Config().SelfServiceFlowVerificationRequestLifespan(r.Context()), s.deps.CSRFHandler().RegenerateToken(w, r), r, s, ft)
	if err != nil {
		return s.handleVerificationError(w, r, f, nil, err)
	}

	var toReturn error

	if expired := new(flow.ExpiredError); errors.As(verErr, &expired) {
		f.UI.Messages.Add(text.NewErrorValidationVerificationFlowExpired(expired.ExpiredAt))
		toReturn = expired.WithFlow(f)
	} else if err := f.UI.ParseError(node.LinkGroup, verErr); err != nil {
		return err
	}

	if err := s.deps.VerificationFlowPersister().CreateVerificationFlow(r.Context(), f); err != nil {
		return s.handleVerificationError(w, r, f, nil, err)
	}

	if x.IsJSONRequest(r) {
		if toReturn == nil {
			toReturn = flow.NewFlowReplacedError(text.NewErrorSystemGeneric("An error occured, please retry the flow.")).
				WithFlow(f)
		}
		s.deps.Writer().WriteError(w, r, toReturn)
	} else {
		http.Redirect(w, r, f.AppendTo(s.deps.Config().SelfServiceFlowVerificationUI(r.Context())).String(), http.StatusSeeOther)
	}

	return errors.WithStack(flow.ErrCompletedByStrategy)
}

func (s *Strategy) SendVerificationEmail(ctx context.Context, f *verification.Flow, i *identity.Identity, a *identity.VerifiableAddress, branding string) (err error) {

	rawCode := GenerateCode()

	code, err := s.deps.VerificationCodePersister().CreateVerificationCode(ctx, &CreateVerificationCodeParams{
		RawCode:           rawCode,
		ExpiresIn:         s.deps.Config().SelfServiceCodeMethodLifespan(ctx),
		VerifiableAddress: a,
		FlowID:            f.ID,
	})

	if err != nil {
		return err
	}

	return s.deps.CodeSender().SendVerificationCodeTo(ctx, f, i, rawCode, code, branding)
}<|MERGE_RESOLUTION|>--- conflicted
+++ resolved
@@ -245,22 +245,17 @@
 			return s.handleVerificationError(w, r, f, body, err)
 		}
 
-		if err := s.deps.CodeSender().SendVerificationCode(r.Context(), f, identity.VerifiableAddressTypeEmail, body.Email); err != nil {
+		if err := s.deps.CodeSender().SendVerificationCode(r.Context(), f, identity.VerifiableAddressTypeEmail, body.Email, body.Branding); err != nil {
 			if !errors.Is(err, ErrUnknownAddress) {
 				return s.handleVerificationError(w, r, f, body, err)
 			}
 			// Continue execution
 		}
 
-<<<<<<< HEAD
 		f.UI = s.createVerificationCodeForm(flow.AppendFlowTo(urlx.AppendPaths(s.deps.Config().SelfPublicURL(r.Context()), verification.RouteSubmitFlow), f.ID).String(), nil, &body.Email)
 		f.UI.Messages.Set(text.NewVerificationEmailWithCodeSent())
 	} else {
 		if err := s.deps.CodeAuthenticationService().SendCode(r.Context(), f, body.Phone); err != nil {
-=======
-	if err := s.deps.CodeSender().SendVerificationCode(r.Context(), f, identity.VerifiableAddressTypeEmail, body.Email, body.Branding); err != nil {
-		if !errors.Is(err, ErrUnknownAddress) {
->>>>>>> 6e82859a
 			return s.handleVerificationError(w, r, f, body, err)
 		}
 		f.UI.GetNodes().Upsert(
