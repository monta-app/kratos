--- conflicted
+++ resolved
@@ -7,7 +7,6 @@
 	"context"
 	"encoding/json"
 	"github.com/ory/jsonschema/v3"
-	"encoding/json"
 	"net/http"
 	"net/url"
 	"time"
@@ -122,12 +121,9 @@
 	Code string `json:"code" form:"code"`
 
 	TransientPayload json.RawMessage `json:"transient_payload" form:"transient_payload"`
-<<<<<<< HEAD
 
 	// A branding to be applied to the email body
 	Branding string `json:"branding" form:"branding"`
-=======
->>>>>>> e1035083
 }
 
 // getMethod returns the method of this submission or "" if no method could be found
