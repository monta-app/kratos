// Copyright © 2022 Ory Corp
// SPDX-License-Identifier: Apache-2.0

package code

import (
	"context"
	"encoding/json"
<<<<<<< HEAD
=======
	"github.com/ory/kratos/courier/template/sms"
>>>>>>> 0d5a9abe
	"net/http"
	"net/url"

	"github.com/gofrs/uuid"
	"github.com/hashicorp/go-retryablehttp"
	"github.com/pkg/errors"

	"github.com/ory/herodot"
	"github.com/ory/kratos/courier/template/email"

	"github.com/ory/x/httpx"
	"github.com/ory/x/sqlcon"
	"github.com/ory/x/stringsx"
	"github.com/ory/x/urlx"

	"github.com/ory/kratos/courier"
	"github.com/ory/kratos/driver/config"
	"github.com/ory/kratos/identity"
	"github.com/ory/kratos/selfservice/flow/recovery"
	"github.com/ory/kratos/selfservice/flow/verification"
	"github.com/ory/kratos/x"
)

type (
	senderDependencies interface {
		courier.Provider
		courier.ConfigProvider

		identity.PoolProvider
		identity.ManagementProvider
		identity.PrivilegedPoolProvider
		x.LoggingProvider
		config.Provider

		RecoveryCodePersistenceProvider
		VerificationCodePersistenceProvider

		HTTPClient(ctx context.Context, opts ...httpx.ResilientOptions) *retryablehttp.Client
	}
	SenderProvider interface {
		CodeSender() *Sender
	}

	Sender struct {
		deps senderDependencies
	}
)

var ErrUnknownAddress = herodot.ErrNotFound.WithReason("recovery requested for unknown address")

func NewSender(deps senderDependencies) *Sender {
	return &Sender{deps: deps}
}

// SendRecoveryCode sends a recovery code to the specified address.
// If the address does not exist in the store, an email is still being sent to prevent account
// enumeration attacks. In that case, this function returns the ErrUnknownAddress error.
func (s *Sender) SendRecoveryCode(ctx context.Context, r *http.Request, f *recovery.Flow, via identity.VerifiableAddressType, to string,
	transientPayload json.RawMessage, branding string) error {
	s.deps.Logger().
		WithField("via", via).
		WithSensitiveField("address", to).
		Debug("Preparing recovery code.")

	address, err := s.deps.IdentityPool().FindRecoveryAddressByValue(ctx, identity.RecoveryAddressTypeEmail, to)
	if err != nil {
		if err := s.send(ctx, string(via), email.NewRecoveryCodeInvalid(s.deps, &email.RecoveryCodeInvalidModel{To: to})); err != nil {
			return err
		}
		return ErrUnknownAddress
	}

	// Get the identity associated with the recovery address
	i, err := s.deps.IdentityPool().GetIdentity(ctx, address.IdentityID)
	if err != nil {
		return err
	}

	rawCode := GenerateCode()

	var code *RecoveryCode
	if code, err = s.deps.
		RecoveryCodePersister().
		CreateRecoveryCode(ctx, &CreateRecoveryCodeParams{
			RawCode:         rawCode,
			CodeType:        RecoveryCodeTypeSelfService,
			ExpiresIn:       s.deps.Config().SelfServiceCodeMethodLifespan(r.Context()),
			RecoveryAddress: address,
			FlowID:          f.ID,
			IdentityID:      i.ID,
		}); err != nil {
		return err
	}

	return s.SendRecoveryCodeTo(ctx, i, rawCode, code, transientPayload, branding)
}

func (s *Sender) SendRecoveryCodeTo(ctx context.Context, i *identity.Identity, codeString string, code *RecoveryCode,
	transientPayload json.RawMessage, branding string) error {
	s.deps.Audit().
		WithField("via", code.RecoveryAddress.Via).
		WithField("identity_id", code.RecoveryAddress.IdentityID).
		WithField("recovery_code_id", code.ID).
		WithSensitiveField("email_address", code.RecoveryAddress.Value).
		WithSensitiveField("recovery_code", codeString).
		Info("Sending out recovery email with recovery code.")

	model, err := x.StructToMap(i)
	if err != nil {
		return err
	}

	emailModel := email.RecoveryCodeValidModel{
		To:               code.RecoveryAddress.Value,
		RecoveryCode:     codeString,
		Identity:         model,
		TransientPayload: transientPayload,
		Branding:         branding,
	}

	return s.send(ctx, string(code.RecoveryAddress.Via), email.NewRecoveryCodeValid(s.deps, &emailModel))
}

// SendVerificationCode sends a verification link to the specified address. If the address does not exist in the store, an email is
// still being sent to prevent account enumeration attacks. In that case, this function returns the ErrUnknownAddress
// error.
<<<<<<< HEAD
func (s *Sender) SendVerificationCode(ctx context.Context, f *verification.Flow, via identity.VerifiableAddressType, to string,
	transientPayload json.RawMessage, branding string) error {
=======
func (s *Sender) SendVerificationCode(ctx context.Context, f *verification.Flow, via identity.VerifiableAddressType, to string, transientPayload json.RawMessage) error {
>>>>>>> 0d5a9abe
	s.deps.Logger().
		WithField("via", via).
		WithSensitiveField("address", to).
		Debug("Preparing verification code.")

	address, err := s.deps.IdentityPool().FindVerifiableAddressByValue(ctx, via, to)
	if err != nil {
		if errors.Is(err, sqlcon.ErrNoRows) {
			if via == identity.VerifiableAddressTypePhone {
				return errors.Cause(ErrUnknownAddress)
			}
			s.deps.Audit().
				WithField("via", via).
				WithSensitiveField("email_address", address).
				Info("Sending out invalid verification via code email because address is unknown.")
			if err := s.send(ctx, string(via), email.NewVerificationCodeInvalid(s.deps, &email.VerificationCodeInvalidModel{To: to})); err != nil {
				return err
			}
			return errors.Cause(ErrUnknownAddress)
		}
		return err
	}

	rawCode := GenerateCode()
	var code *VerificationCode
	if code, err = s.deps.VerificationCodePersister().CreateVerificationCode(ctx, &CreateVerificationCodeParams{
		RawCode:           rawCode,
		ExpiresIn:         s.deps.Config().SelfServiceCodeMethodLifespan(ctx),
		VerifiableAddress: address,
		FlowID:            f.ID,
	}); err != nil {
		return err
	}

	// Get the identity associated with the recovery address
	i, err := s.deps.IdentityPool().GetIdentity(ctx, address.IdentityID)
	if err != nil {
		return err
	}

<<<<<<< HEAD
	if err := s.SendVerificationCodeTo(ctx, f, i, rawCode, code, transientPayload, branding); err != nil {
=======
	if err := s.SendVerificationCodeTo(ctx, f, i, rawCode, code, transientPayload); err != nil {
>>>>>>> 0d5a9abe
		return err
	}
	return nil
}

func (s *Sender) constructVerificationLink(ctx context.Context, fID uuid.UUID, codeStr string) string {
	return urlx.CopyWithQuery(
		urlx.AppendPaths(s.deps.Config().SelfServiceLinkMethodBaseURL(ctx), verification.RouteSubmitFlow),
		url.Values{
			"flow": {fID.String()},
			"code": {codeStr},
		}).String()
}

<<<<<<< HEAD
func (s *Sender) SendVerificationCodeTo(ctx context.Context, f *verification.Flow, i *identity.Identity, codeString string,
	code *VerificationCode, transientPayload json.RawMessage, branding string) error {
=======
func (s *Sender) SendVerificationCodeTo(ctx context.Context, f *verification.Flow, i *identity.Identity, codeString string, code *VerificationCode, transientPayload json.RawMessage) error {
>>>>>>> 0d5a9abe
	s.deps.Audit().
		WithField("via", code.VerifiableAddress.Via).
		WithField("identity_id", i.ID).
		WithField("verification_code_id", code.ID).
		WithSensitiveField("email_address", code.VerifiableAddress.Value).
		WithSensitiveField("verification_link_token", codeString).
		Info("Sending out verification email with verification code.")

	model, err := x.StructToMap(i)
	if err != nil {
		return err
	}

<<<<<<< HEAD
	if err := s.send(ctx, string(code.VerifiableAddress.Via), email.NewVerificationCodeValid(s.deps,
		&email.VerificationCodeValidModel{
			To:               code.VerifiableAddress.Value,
			VerificationURL:  s.constructVerificationLink(ctx, f.ID, codeString),
			Identity:         model,
			VerificationCode: codeString,
			TransientPayload: transientPayload,
			Branding:         branding,
		})); err != nil {
=======
	var template interface{}
	via := string(code.VerifiableAddress.Via)
	switch cases := stringsx.SwitchExact(via); {
	case cases.AddCase(identity.AddressTypeEmail):
		template = email.NewVerificationCodeValid(s.deps,
			&email.VerificationCodeValidModel{
				To:               code.VerifiableAddress.Value,
				VerificationURL:  s.constructVerificationLink(ctx, f.ID, codeString),
				Identity:         model,
				VerificationCode: codeString,
				TransientPayload: transientPayload,
			})
	case cases.AddCase(identity.AddressTypePhone):
		template = sms.NewVerificationCodeValid(s.deps,
			&sms.VerificationCodeValidModel{
				To:               code.VerifiableAddress.Value,
				VerificationURL:  s.constructVerificationLink(ctx, f.ID, codeString),
				Identity:         model,
				VerificationCode: codeString,
				TransientPayload: transientPayload,
			})
	default:
		return cases.ToUnknownCaseErr()
	}
	if err := s.send(ctx, via, template); err != nil {
>>>>>>> 0d5a9abe
		return err
	}
	code.VerifiableAddress.Status = identity.VerifiableAddressStatusSent
	return s.deps.PrivilegedIdentityPool().UpdateVerifiableAddress(ctx, code.VerifiableAddress)
}

func (s *Sender) send(ctx context.Context, via string, t interface{}) error {
	switch f := stringsx.SwitchExact(via); {
	case f.AddCase(identity.AddressTypeEmail):
		c, err := s.deps.Courier(ctx)
		if err != nil {
			return err
		}

		_, err = c.QueueEmail(ctx, t.(courier.EmailTemplate))
		return err
	case f.AddCase(identity.AddressTypePhone):
		c, err := s.deps.Courier(ctx)
		if err != nil {
			return err
		}

		_, err = c.QueueSMS(ctx, t.(courier.SMSTemplate))
		return err
	default:
		return f.ToUnknownCaseErr()
	}
}<|MERGE_RESOLUTION|>--- conflicted
+++ resolved
@@ -6,10 +6,7 @@
 import (
 	"context"
 	"encoding/json"
-<<<<<<< HEAD
-=======
 	"github.com/ory/kratos/courier/template/sms"
->>>>>>> 0d5a9abe
 	"net/http"
 	"net/url"
 
@@ -136,12 +133,8 @@
 // SendVerificationCode sends a verification link to the specified address. If the address does not exist in the store, an email is
 // still being sent to prevent account enumeration attacks. In that case, this function returns the ErrUnknownAddress
 // error.
-<<<<<<< HEAD
 func (s *Sender) SendVerificationCode(ctx context.Context, f *verification.Flow, via identity.VerifiableAddressType, to string,
 	transientPayload json.RawMessage, branding string) error {
-=======
-func (s *Sender) SendVerificationCode(ctx context.Context, f *verification.Flow, via identity.VerifiableAddressType, to string, transientPayload json.RawMessage) error {
->>>>>>> 0d5a9abe
 	s.deps.Logger().
 		WithField("via", via).
 		WithSensitiveField("address", to).
@@ -182,11 +175,7 @@
 		return err
 	}
 
-<<<<<<< HEAD
 	if err := s.SendVerificationCodeTo(ctx, f, i, rawCode, code, transientPayload, branding); err != nil {
-=======
-	if err := s.SendVerificationCodeTo(ctx, f, i, rawCode, code, transientPayload); err != nil {
->>>>>>> 0d5a9abe
 		return err
 	}
 	return nil
@@ -201,12 +190,8 @@
 		}).String()
 }
 
-<<<<<<< HEAD
 func (s *Sender) SendVerificationCodeTo(ctx context.Context, f *verification.Flow, i *identity.Identity, codeString string,
 	code *VerificationCode, transientPayload json.RawMessage, branding string) error {
-=======
-func (s *Sender) SendVerificationCodeTo(ctx context.Context, f *verification.Flow, i *identity.Identity, codeString string, code *VerificationCode, transientPayload json.RawMessage) error {
->>>>>>> 0d5a9abe
 	s.deps.Audit().
 		WithField("via", code.VerifiableAddress.Via).
 		WithField("identity_id", i.ID).
@@ -220,17 +205,6 @@
 		return err
 	}
 
-<<<<<<< HEAD
-	if err := s.send(ctx, string(code.VerifiableAddress.Via), email.NewVerificationCodeValid(s.deps,
-		&email.VerificationCodeValidModel{
-			To:               code.VerifiableAddress.Value,
-			VerificationURL:  s.constructVerificationLink(ctx, f.ID, codeString),
-			Identity:         model,
-			VerificationCode: codeString,
-			TransientPayload: transientPayload,
-			Branding:         branding,
-		})); err != nil {
-=======
 	var template interface{}
 	via := string(code.VerifiableAddress.Via)
 	switch cases := stringsx.SwitchExact(via); {
@@ -242,6 +216,7 @@
 				Identity:         model,
 				VerificationCode: codeString,
 				TransientPayload: transientPayload,
+				Branding:         branding,
 			})
 	case cases.AddCase(identity.AddressTypePhone):
 		template = sms.NewVerificationCodeValid(s.deps,
@@ -256,7 +231,6 @@
 		return cases.ToUnknownCaseErr()
 	}
 	if err := s.send(ctx, via, template); err != nil {
->>>>>>> 0d5a9abe
 		return err
 	}
 	code.VerifiableAddress.Status = identity.VerifiableAddressStatusSent
