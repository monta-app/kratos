// Copyright © 2022 Ory Corp
// SPDX-License-Identifier: Apache-2.0

package oidc_test

import (
	"bytes"
	"context"
	"encoding/json"
	"fmt"
	"github.com/ory/kratos/ui/node"
	"io"
	"net/http"
	"net/http/cookiejar"
	"net/http/httptest"
	"net/url"
	"strconv"
	"strings"
	"testing"
	"time"

	"github.com/ory/x/sqlxx"

	"github.com/ory/x/snapshotx"

	"github.com/ory/kratos/text"

	"github.com/ory/x/ioutilx"

	"github.com/ory/x/assertx"

	"github.com/ory/kratos/ui/container"

	"github.com/gofrs/uuid"
	"github.com/stretchr/testify/assert"
	"github.com/stretchr/testify/require"
	"github.com/tidwall/gjson"

	"github.com/ory/x/urlx"

	"github.com/ory/kratos/driver/config"
	"github.com/ory/kratos/identity"
	"github.com/ory/kratos/internal"
	"github.com/ory/kratos/internal/testhelpers"
	"github.com/ory/kratos/selfservice/flow"
	"github.com/ory/kratos/selfservice/flow/login"
	"github.com/ory/kratos/selfservice/flow/registration"

	"github.com/ory/kratos/selfservice/strategy/oidc"
	"github.com/ory/kratos/x"
)

func TestStrategy(t *testing.T) {
	ctx := context.Background()
	if testing.Short() {
		t.Skip()
	}

	var (
		conf, reg = internal.NewFastRegistryWithMocks(t)
		subject   string
		claims    idTokenClaims
		scope     []string
	)
	remoteAdmin, remotePublic, hydraIntegrationTSURL := newHydra(t, &subject, &claims, &scope)
	returnTS := newReturnTs(t, reg)
	conf.MustSet(ctx, config.ViperKeyURLsAllowedReturnToDomains, []string{returnTS.URL})
	uiTS := newUI(t, reg)
	errTS := testhelpers.NewErrorTestServer(t, reg)
	routerP := x.NewRouterPublic()
	routerA := x.NewRouterAdmin()
	ts, _ := testhelpers.NewKratosServerWithRouters(t, reg, routerP, routerA)
	invalid := newOIDCProvider(t, ts, remotePublic, remoteAdmin, "invalid-issuer", "", nil)
	testCallbackUrl := newTestCallback(t, reg)
	webviewRedirectURI := ts.URL + "/self-service/oidc/webview"
	validProviderConfig := newOIDCProvider(t, ts, remotePublic, remoteAdmin, "valid", testCallbackUrl, nil)
	viperSetProviderConfig(
		t,
		conf,
		validProviderConfig,
		newOIDCProvider(t, ts, remotePublic, remoteAdmin, "secondProvider", testCallbackUrl, nil),
		oidc.Configuration{
			Provider:     "generic",
			ID:           "invalid-issuer",
			ClientID:     invalid.ClientID,
			ClientSecret: invalid.ClientSecret,
			// We replace this URL to cause an issuer validation mismatch.
			IssuerURL: strings.Replace(remotePublic, "localhost", "127.0.0.1", 1) + "/",
			Mapper:    "file://./stub/oidc.hydra.jsonnet",
		},
		newOIDCProvider(t, ts, remotePublic, remoteAdmin, "check_audience", testCallbackUrl, []string{"test.audience"}),
	)

	conf.MustSet(ctx, config.ViperKeySelfServiceRegistrationEnabled, true)
	testhelpers.SetDefaultIdentitySchema(conf, "file://./stub/registration.schema.json")
	conf.MustSet(ctx, config.HookStrategyKey(config.ViperKeySelfServiceRegistrationAfter,
		identity.CredentialsTypeOIDC.String()), []config.SelfServiceHook{{Name: "session"}})
	conf.MustSet(ctx, config.ViperKeySelfServiceWebViewRedirectURL, webviewRedirectURI)

	t.Logf("Kratos Public URL: %s", ts.URL)
	t.Logf("Kratos Error URL: %s", errTS.URL)
	t.Logf("Hydra Public URL: %s", remotePublic)
	t.Logf("Hydra Admin URL: %s", remoteAdmin)
	t.Logf("Hydra Integration URL: %s", hydraIntegrationTSURL)
	t.Logf("Return URL: %s", returnTS.URL)

	subject = "foo@bar.com"
	scope = []string{}

	// assert form values
	var afv = func(t *testing.T, flowID uuid.UUID, provider string) (action string) {
		var config *container.Container
		if req, err := reg.RegistrationFlowPersister().GetRegistrationFlow(context.Background(), flowID); err == nil {
			require.EqualValues(t, req.ID, flowID)
			config = req.UI
			require.NotNil(t, config)
		} else if req, err := reg.LoginFlowPersister().GetLoginFlow(context.Background(), flowID); err == nil {
			require.EqualValues(t, req.ID, flowID)
			config = req.UI
			require.NotNil(t, config)
		} else {
			require.NoError(t, err)
			return
		}

		assert.Equal(t, "POST", config.Method)

		var found bool
		for _, field := range config.Nodes {
			if strings.Contains(field.ID(), "provider") && field.GetValue() == provider {
				found = true
				break
			}
		}
		require.True(t, found, "%+v", assertx.PrettifyJSONPayload(t, config))

		return config.Action
	}

	var registerAction = func(flowID uuid.UUID) string {
		return ts.URL + registration.RouteSubmitFlow + "?flow=" + flowID.String()
	}

	var loginAction = func(flowID uuid.UUID) string {
		return ts.URL + login.RouteSubmitFlow + "?flow=" + flowID.String()
	}

	var makeRequestWithCookieJar = func(t *testing.T, provider string, action string, fv url.Values, jar *cookiejar.Jar) (*http.Response, []byte) {
		fv.Set("provider", provider)
		fv.Set("method", "oidc")
		res, err := testhelpers.NewClientWithCookieJar(t, jar, false).PostForm(action, fv)
		require.NoError(t, err, action)

		body, err := io.ReadAll(res.Body)
		require.NoError(t, res.Body.Close())
		require.NoError(t, err)

		require.Equal(t, 200, res.StatusCode, "%s: %s\n\t%s", action, res.Request.URL.String(), body)

		return res, body
	}

	var makeRequest = func(t *testing.T, provider string, action string, fv url.Values) (*http.Response, []byte) {
		return makeRequestWithCookieJar(t, provider, action, fv, nil)
	}

	var assertSystemError = func(t *testing.T, res *http.Response, body []byte, code int, reason string) {
		require.Contains(t, res.Request.URL.String(), errTS.URL, "%s", body)

		assert.Equal(t, int64(code), gjson.GetBytes(body, "code").Int(), "%s", body)
		assert.Contains(t, gjson.GetBytes(body, "reason").String(), reason, "%s", body)
	}

	// assert system error (redirect to error endpoint)
	var asem = func(t *testing.T, res *http.Response, body []byte, code int, reason string) {
		require.Contains(t, res.Request.URL.String(), errTS.URL, "%s", body)

		assert.Equal(t, int64(code), gjson.GetBytes(body, "code").Int(), "%s", body)
		assert.Contains(t, gjson.GetBytes(body, "message").String(), reason, "%s", body)
	}

	// assert ui error (redirect to login/registration ui endpoint)
	var aue = func(t *testing.T, res *http.Response, body []byte, reason string) {
		require.Contains(t, res.Request.URL.String(), uiTS.URL, "status: %d, body: %s", res.StatusCode, body)
		assert.Contains(t, gjson.GetBytes(body, "ui.messages.0.text").String(), reason, "%s", body)
	}

	// assert identity (success)
	var ai = func(t *testing.T, res *http.Response, body []byte) {
		assert.Contains(t, res.Request.URL.String(), returnTS.URL, "%s", body)
		assert.Equal(t, subject, gjson.GetBytes(body, "identity.traits.subject").String(), "%s", body)
		assert.Equal(t, claims.traits.website, gjson.GetBytes(body, "identity.traits.website").String(), "%s", body)
		assert.Equal(t, claims.metadataPublic.picture, gjson.GetBytes(body, "identity.metadata_public.picture").String(), "%s", body)
	}

	var newLoginFlow = func(t *testing.T, redirectTo string, exp time.Duration, flowType flow.Type) (req *login.Flow) {
		// Use NewLoginFlow to instantiate the request but change the things we need to control a copy of it.
		req, _, err := reg.LoginHandler().NewLoginFlow(httptest.NewRecorder(),
			&http.Request{URL: urlx.ParseOrPanic(redirectTo)}, flowType)
		require.NoError(t, err)
		req.RequestURL = redirectTo
		req.ExpiresAt = time.Now().Add(exp)
		require.NoError(t, reg.LoginFlowPersister().UpdateLoginFlow(context.Background(), req))

		// sanity check
		got, err := reg.LoginFlowPersister().GetLoginFlow(context.Background(), req.ID)
		require.NoError(t, err)

		require.Len(t, got.UI.Nodes, len(req.UI.Nodes), "%+v", got)

		return
	}

	var newLoginFlowBrowser = func(t *testing.T, redirectTo string, exp time.Duration) (req *login.Flow) {
		return newLoginFlow(t, redirectTo, exp, flow.TypeBrowser)
	}

	var newRegistrationFlow = func(t *testing.T, redirectTo string, exp time.Duration, flowType flow.Type) *registration.Flow {
		// Use NewLoginFlow to instantiate the request but change the things we need to control a copy of it.
		req, err := reg.RegistrationHandler().NewRegistrationFlow(httptest.NewRecorder(),
			&http.Request{URL: urlx.ParseOrPanic(redirectTo)}, flowType)
		require.NoError(t, err)
		req.RequestURL = redirectTo
		req.ExpiresAt = time.Now().Add(exp)
		require.NoError(t, reg.RegistrationFlowPersister().UpdateRegistrationFlow(context.Background(), req))

		// sanity check
		got, err := reg.RegistrationFlowPersister().GetRegistrationFlow(context.Background(), req.ID)
		require.NoError(t, err)
		require.Len(t, got.UI.Nodes, len(req.UI.Nodes), "%+v", req)

		return req
	}

	var newRegistrationFlowBrowser = func(t *testing.T, redirectTo string, exp time.Duration) *registration.Flow {
		return newRegistrationFlow(t, redirectTo, exp, flow.TypeBrowser)
	}

	t.Run("case=should fail because provider does not exist", func(t *testing.T) {
		for k, v := range []string{
			loginAction(newLoginFlowBrowser(t, returnTS.URL, time.Minute).ID),
			registerAction(newRegistrationFlowBrowser(t, returnTS.URL, time.Minute).ID),
		} {
			t.Run(fmt.Sprintf("case=%d", k), func(t *testing.T) {
				res, body := makeRequest(t, "provider-does-not-exist", v, url.Values{})
				assertSystemError(t, res, body, http.StatusNotFound, "is unknown or has not been configured")
			})
		}
	})

	var expectValidationError = func(t *testing.T, isAPI, forced, isSPA bool, values func(url.Values)) string {
		return testhelpers.SubmitLoginForm(t, isAPI, nil, ts, values,
			isSPA, forced,
			testhelpers.ExpectStatusCode(isAPI || isSPA, http.StatusBadRequest, http.StatusOK),
			testhelpers.ExpectURL(isAPI || isSPA, ts.URL+login.RouteSubmitFlow, conf.SelfServiceFlowLoginUI(ctx).String()))
	}

	t.Run("case=api should fail because id_token was not provided", func(t *testing.T) {
		var check = func(t *testing.T, body string) {
			assert.NotEmpty(t, gjson.Get(body, "id").String(), "%s", body)
			assert.Contains(t, gjson.Get(body, "ui.action").String(), ts.URL+login.RouteSubmitFlow, "%s", body)

			assert.Contains(t,
				gjson.Get(body, "ui.messages.0.text").String(),
				"no id_token",
				"%s", body)
			//assert.Len(t, gjson.Get(body, "ui.nodes").Array(), 4) //TODO Get rid of password fields
		}

		var values = func(v url.Values) {
			v.Set("method", "oidc")
			v.Set("provider", "valid")
		}

		check(t, expectValidationError(t, true, false, false, values))
	})

	t.Run("case=api should fail because id_token is invalid", func(t *testing.T) {
		var check = func(t *testing.T, body string) {
			assert.NotEmpty(t, gjson.Get(body, "id").String(), "%s", body)
			assert.Contains(t, gjson.Get(body, "ui.action").String(), ts.URL+login.RouteSubmitFlow, "%s", body)

			assert.Contains(t,
				gjson.Get(body, "ui.messages.0.text").String(),
				"malformed jwt",
				"%s", body)
			//assert.Len(t, gjson.Get(body, "ui.nodes").Array(), 4) //TODO Get rid of password fields
		}

		var values = func(v url.Values) {
			v.Set("method", "oidc")
			v.Set("provider", "valid")
			v.Set("id_token", "invalid-token")
		}

		check(t, expectValidationError(t, true, false, false, values))
	})

	t.Run("case=should fail because the issuer is mismatching", func(t *testing.T) {
		scope = []string{"openid"}
		for k, v := range []string{
			loginAction(newLoginFlowBrowser(t, returnTS.URL, time.Minute).ID),
			registerAction(newRegistrationFlowBrowser(t, returnTS.URL, time.Minute).ID),
		} {
			t.Run(fmt.Sprintf("case=%d", k), func(t *testing.T) {
				res, body := makeRequest(t, "invalid-issuer", v, url.Values{})
				assertSystemError(t, res, body, http.StatusInternalServerError, "issuer did not match the issuer returned by provider")
			})
		}
	})

	t.Run("case=should fail because flow does not exist", func(t *testing.T) {
		for k, v := range []string{loginAction(x.NewUUID()), registerAction(x.NewUUID())} {
			t.Run(fmt.Sprintf("case=%d", k), func(t *testing.T) {
				res, body := makeRequest(t, "valid", v, url.Values{})
				asem(t, res, body, http.StatusNotFound, "Unable to locate the resource")
			})
		}
	})

	t.Run("case=should fail because the flow is expired", func(t *testing.T) {
		for k, v := range []uuid.UUID{
			newLoginFlowBrowser(t, returnTS.URL, -time.Minute).ID,
			newRegistrationFlowBrowser(t, returnTS.URL, -time.Minute).ID} {
			t.Run(fmt.Sprintf("case=%d", k), func(t *testing.T) {
				action := afv(t, v, "valid")
				res, body := makeRequest(t, "valid", action, url.Values{})

				assert.NotEqual(t, v, gjson.GetBytes(body, "id"))
				require.Contains(t, res.Request.URL.String(), uiTS.URL, "%s", body)
				assert.Contains(t, gjson.GetBytes(body, "ui.messages.0.text").String(), "flow expired", "%s", body)
			})
		}
	})

	t.Run("case=should fail registration because scope was not provided", func(t *testing.T) {
		subject = "foo@bar.com"
		scope = []string{}

		for k, v := range []uuid.UUID{
			newLoginFlowBrowser(t, returnTS.URL, time.Minute).ID,
			newRegistrationFlowBrowser(t, returnTS.URL, time.Minute).ID} {
			t.Run(fmt.Sprintf("case=%d", k), func(t *testing.T) {
				action := afv(t, v, "valid")
				res, body := makeRequest(t, "valid", action, url.Values{})
				aue(t, res, body, "no id_token was returned")
			})
		}
	})

	t.Run("case=should fail because password can not handle AAL2", func(t *testing.T) {
		testhelpers.SetDefaultIdentitySchema(conf, "file://./stub/registration-aal.schema.json")
		t.Cleanup(func() {
			testhelpers.SetDefaultIdentitySchema(conf, "file://./stub/registration.schema.json")
		})
		bc := testhelpers.NewDebugClient(t)
		f := testhelpers.InitializeLoginFlowViaAPI(t, bc, ts, false)

		update, err := reg.LoginFlowPersister().GetLoginFlow(context.Background(), uuid.FromStringOrNil(f.Id))
		require.NoError(t, err)
		update.RequestedAAL = identity.AuthenticatorAssuranceLevel2
		require.NoError(t, reg.LoginFlowPersister().UpdateLoginFlow(context.Background(), update))

		req, err := http.NewRequest("POST", f.Ui.Action, bytes.NewBufferString(`{"method":"oidc"}`))
		require.NoError(t, err)
		req.Header.Set("Accept", "application/json")
		req.Header.Set("Content-Type", "application/json")

		actual, res := testhelpers.MockMakeAuthenticatedRequest(t, reg, conf, routerP.Router, req)
		assert.Contains(t, res.Request.URL.String(), ts.URL+login.RouteSubmitFlow)
		assert.Equal(t, text.NewErrorValidationLoginNoStrategyFound().Text, gjson.GetBytes(actual, "ui.messages.0.text").String())
	})

	t.Run("case=should fail login because scope was not provided", func(t *testing.T) {
		r := newLoginFlowBrowser(t, returnTS.URL, time.Minute)
		action := afv(t, r.ID, "valid")
		res, body := makeRequest(t, "valid", action, url.Values{})
		aue(t, res, body, "no id_token was returned")
	})

	t.Run("case=should fail registration flow because subject is not an email", func(t *testing.T) {
		subject = "not-an-email"
		scope = []string{"openid"}

		r := newRegistrationFlowBrowser(t, returnTS.URL, time.Minute)
		action := afv(t, r.ID, "valid")
		res, body := makeRequest(t, "valid", action, url.Values{})

		require.Contains(t, res.Request.URL.String(), uiTS.URL, "%s", body)
		assert.Contains(t, gjson.GetBytes(body, "ui.nodes.#(attributes.name==traits.subject).messages.0.text").String(), "is not valid", "%s\n%s", gjson.GetBytes(body, "ui.nodes.#(attributes.name==traits.subject)").Raw, body)
	})

	t.Run("case=should fail because the audience is mismatching", func(t *testing.T) {
		subject = "foo@bar.com"
		scope = []string{"openid"}

		r := newRegistrationFlowBrowser(t, returnTS.URL, time.Minute)
		action := afv(t, r.ID, "check_audience")
		_, body := makeRequest(t, "check_audience", action, url.Values{})
		assert.Contains(t, gjson.GetBytes(body, "ui.messages.0.text").String(), "audience not valid", "%s", body)
	})

	t.Run("case=cannot register multiple accounts with the same OIDC account", func(t *testing.T) {
		subject = "oidc-register-then-login@ory.sh"
		scope = []string{"openid", "offline"}

		expectTokens := func(t *testing.T, provider string, body []byte) {
			i, err := reg.PrivilegedIdentityPool().GetIdentityConfidential(context.Background(), uuid.FromStringOrNil(gjson.GetBytes(body, "identity.id").String()))
			require.NoError(t, err)
			c := i.Credentials[identity.CredentialsTypeOIDC].Config
			assert.NotEmpty(t, gjson.GetBytes(c, "providers.0.initial_access_token").String())
			assertx.EqualAsJSONExcept(
				t,
				json.RawMessage(fmt.Sprintf(`{"providers": [{"subject":"%s","provider":"%s"}]}`, subject, provider)),
				json.RawMessage(c),
				[]string{"providers.0.initial_id_token", "providers.0.initial_access_token", "providers.0.initial_refresh_token"},
			)
		}

		t.Run("case=should pass registration", func(t *testing.T) {
			r := newRegistrationFlow(t, returnTS.URL, time.Minute, flow.TypeBrowser)
			action := afv(t, r.ID, "valid")
			res, body := makeRequest(t, "valid", action, url.Values{})
			ai(t, res, body)
			expectTokens(t, "valid", body)
		})

		t.Run("case=try another registration", func(t *testing.T) {
			returnTo := fmt.Sprintf("%s/home?query=true", returnTS.URL)
			r := newRegistrationFlow(t, fmt.Sprintf("%s?return_to=%s", returnTS.URL, url.QueryEscape(returnTo)), time.Minute, flow.TypeBrowser)
			action := afv(t, r.ID, "valid")
			res, body := makeRequest(t, "valid", action, url.Values{})
			assert.Equal(t, returnTo, res.Request.URL.String())
			ai(t, res, body)
			expectTokens(t, "valid", body)
		})
	})

	expectTokens := func(t *testing.T, provider string, body []byte) uuid.UUID {
		id := uuid.FromStringOrNil(gjson.GetBytes(body, "identity.id").String())
		i, err := reg.PrivilegedIdentityPool().GetIdentityConfidential(context.Background(), id)
		require.NoError(t, err)
		c := i.Credentials[identity.CredentialsTypeOIDC].Config
		assert.NotEmpty(t, gjson.GetBytes(c, "providers.0.initial_access_token").String())
		assertx.EqualAsJSONExcept(
			t,
			json.RawMessage(fmt.Sprintf(`{"providers": [{"subject":"%s","provider":"%s"}]}`, subject, provider)),
			json.RawMessage(c),
			[]string{"providers.0.initial_id_token", "providers.0.initial_access_token", "providers.0.initial_refresh_token"},
		)
		return id
	}

	t.Run("case=register and then login", func(t *testing.T) {
		scope = []string{"openid", "offline"}

		t.Run("case=api", func(t *testing.T) {
			subject = "register-then-login-api@ory.sh"

			err, tokens := getOauthTokens(t, remotePublic,
				validProviderConfig.ClientID,
				validProviderConfig.ClientSecret,
				testCallbackUrl)
			require.NoError(t, err)

<<<<<<< HEAD
			var values = func(v url.Values) {
				v.Set("method", "oidc")
				v.Set("provider", "valid")
				v.Set("id_token", tokens.IDToken)
			}

			t.Run("case=should pass registration", func(t *testing.T) {
				body := testhelpers.SubmitRegistrationForm(t, true, nil, ts, values,
					false, http.StatusOK, ts.URL+registration.RouteSubmitFlow)
				assert.Equal(t, subject, gjson.Get(body, "identity.traits.subject").String(), "%s", body)
			})

			t.Run("case=should pass login", func(t *testing.T) {
				body := testhelpers.SubmitLoginForm(t, true, nil, ts, values,
					false, false, http.StatusOK, ts.URL+login.RouteSubmitFlow)

				assert.NotEmpty(t, gjson.Get(body, "session"), "%s", body)
			})
		})

		t.Run("case=webview", func(t *testing.T) {
			subject = "register-then-login-webview@ory.sh"

			cj, err := cookiejar.New(&cookiejar.Options{})
			require.NoError(t, err)
			c := &http.Client{
				Jar: cj,
				CheckRedirect: func(req *http.Request, via []*http.Request) error {
					if strings.HasSuffix(req.URL.Path, "/success") {
						assert.True(t, req.URL.Query().Has("session_token"))
						return http.ErrUseLastResponse
					}
					return nil
				},
			}

			var values = func(v url.Values) {
				v.Set("method", "oidc")
				v.Set("provider", "valid")
			}

			t.Run("case=should pass registration", func(t *testing.T) {
				body := testhelpers.SubmitRegistrationForm(t, false, c, ts, values,
					false, http.StatusSeeOther, ts.URL+"/self-service/methods/oidc/callback/valid",
					testhelpers.InitFlowWithReturnTo(webviewRedirectURI))

				assert.NotEmpty(t, gjson.Get(body, "session_token"), "%s", body)
				assert.NotEmpty(t, gjson.Get(body, "session"), "%s", body)
			})

			t.Run("case=should pass login", func(t *testing.T) {
				body := testhelpers.SubmitLoginForm(t, false, c, ts, values,
					false, false, http.StatusSeeOther, ts.URL+"/self-service/methods/oidc/callback/valid",
					testhelpers.InitFlowWithReturnTo(webviewRedirectURI))

				assert.NotEmpty(t, gjson.Get(body, "session_token"), "%s", body)
				assert.NotEmpty(t, gjson.Get(body, "session"), "%s", body)
			})
		})

		t.Run("case=browser", func(t *testing.T) {
			subject = "register-then-login-browser@ory.sh"

			t.Run("case=should pass registration", func(t *testing.T) {
				r := newRegistrationFlowBrowser(t, returnTS.URL, time.Minute)
				action := afv(t, r.ID, "valid")
				res, body := makeRequest(t, "valid", action, url.Values{})
				ai(t, res, body)
				expectTokens(t, "valid", body)
			})

			t.Run("case=should pass login", func(t *testing.T) {
				r := newLoginFlowBrowser(t, returnTS.URL, time.Minute)
				action := afv(t, r.ID, "valid")
				res, body := makeRequest(t, "valid", action, url.Values{})
				ai(t, res, body)
				expectTokens(t, "valid", body)
			})
=======
		t.Run("case=should pass registration", func(t *testing.T) {
			r := newRegistrationFlow(t, returnTS.URL, time.Minute)
			action := afv(t, r.ID, "valid")
			res, body := makeRequest(t, "valid", action, url.Values{})
			ai(t, res, body)
			expectTokens(t, "valid", body)
			assert.Equal(t, "valid", gjson.GetBytes(body, "authentication_methods.0.provider").String(), "%s", body)
		})

		t.Run("case=should pass login", func(t *testing.T) {
			r := newLoginFlow(t, returnTS.URL, time.Minute)
			action := afv(t, r.ID, "valid")
			res, body := makeRequest(t, "valid", action, url.Values{})
			ai(t, res, body)
			expectTokens(t, "valid", body)
			assert.Equal(t, "valid", gjson.GetBytes(body, "authentication_methods.0.provider").String(), "%s", body)
>>>>>>> ddea2693
		})
	})

	t.Run("case=login without registered account", func(t *testing.T) {
		subject = "login-without-register@ory.sh"
		scope = []string{"openid"}

		t.Run("case=api should fail as user is not registered", func(t *testing.T) {
			err, tokens := getOauthTokens(t, remotePublic,
				validProviderConfig.ClientID,
				validProviderConfig.ClientSecret,
				testCallbackUrl)
			require.NoError(t, err)

			var values = func(v url.Values) {
				v.Set("method", "oidc")
				v.Set("provider", "valid")
				v.Set("id_token", tokens.IDToken)
			}

			body := testhelpers.SubmitLoginForm(t, true, nil, ts, values,
				false, false, http.StatusBadRequest, ts.URL+login.RouteSubmitFlow)

			assert.Equal(t, int(text.ErrorValidationOIDCUserNotFound), int(gjson.Get(body, "ui.messages.0.id").Int()), "%s", body)
		})

		t.Run("case=should pass login", func(t *testing.T) {
<<<<<<< HEAD
			t.Run("case=browser", func(t *testing.T) {
				flowId := newLoginFlowBrowser(t, returnTS.URL, time.Minute).ID
				action := afv(t, flowId, "valid")
				res, body := makeRequest(t, "valid", action, url.Values{})
				ai(t, res, body)
			})
=======
			r := newLoginFlow(t, returnTS.URL, time.Minute)
			action := afv(t, r.ID, "valid")
			res, body := makeRequest(t, "valid", action, url.Values{})
			ai(t, res, body)
			assert.Equal(t, "valid", gjson.GetBytes(body, "authentication_methods.0.provider").String(), "%s", body)
>>>>>>> ddea2693
		})
	})

	t.Run("case=login without registered account with return_to", func(t *testing.T) {
		subject = "login-without-register-return-to@ory.sh"
		scope = []string{"openid"}
		returnTo := "/foo"

		t.Run("case=should pass login", func(t *testing.T) {
			r := newLoginFlow(t, fmt.Sprintf("%s?return_to=%s", returnTS.URL, returnTo), time.Minute, flow.TypeBrowser)
			action := afv(t, r.ID, "valid")
			res, body := makeRequest(t, "valid", action, url.Values{})
			assert.True(t, strings.HasSuffix(res.Request.URL.String(), returnTo))
			ai(t, res, body)
		})
	})

	t.Run("case=register and register again but login", func(t *testing.T) {
		subject = "register-twice@ory.sh"
		scope = []string{"openid"}

		t.Run("case=should pass registration", func(t *testing.T) {
			r := newRegistrationFlowBrowser(t, returnTS.URL, time.Minute)
			action := afv(t, r.ID, "valid")
			res, body := makeRequest(t, "valid", action, url.Values{})
			ai(t, res, body)
		})

		t.Run("case=should pass second time registration", func(t *testing.T) {
			r := newLoginFlowBrowser(t, returnTS.URL, time.Minute)
			action := afv(t, r.ID, "valid")
			res, body := makeRequest(t, "valid", action, url.Values{})
			ai(t, res, body)
		})

		t.Run("case=should pass third time registration with return to", func(t *testing.T) {
			returnTo := "/foo"
			r := newLoginFlow(t, fmt.Sprintf("%s?return_to=%s", returnTS.URL, returnTo), time.Minute, flow.TypeBrowser)
			action := afv(t, r.ID, "valid")
			res, body := makeRequest(t, "valid", action, url.Values{})
			assert.True(t, strings.HasSuffix(res.Request.URL.String(), returnTo))
			ai(t, res, body)
		})
	})

	t.Run("case=register, merge, and complete data", func(t *testing.T) {
		subject = "incomplete-data@ory.sh"
		scope = []string{"openid"}
		claims = idTokenClaims{}
		claims.traits.website = "https://www.ory.sh/kratos"
		claims.traits.groups = []string{"group1", "group2"}
		claims.metadataPublic.picture = "picture.png"
		claims.metadataAdmin.phoneNumber = "911"

		t.Run("case=should fail registration on first attempt", func(t *testing.T) {
			r := newRegistrationFlowBrowser(t, returnTS.URL, time.Minute)
			action := afv(t, r.ID, "valid")
			res, body := makeRequest(t, "valid", action, url.Values{"traits.name": {"i"}})
			require.Contains(t, res.Request.URL.String(), uiTS.URL, "%s", body)

			assert.Equal(t, "length must be >= 2, but got 1", gjson.GetBytes(body, "ui.nodes.#(attributes.name==traits.name).messages.0.text").String(), "%s", body) // make sure the field is being echoed
			assert.Equal(t, "traits.name", gjson.GetBytes(body, "ui.nodes.#(attributes.name==traits.name).attributes.name").String(), "%s", body)                    // make sure the field is being echoed
			assert.Equal(t, "i", gjson.GetBytes(body, "ui.nodes.#(attributes.name==traits.name).attributes.value").String(), "%s", body)                             // make sure the field is being echoed
			assert.Equal(t, "https://www.ory.sh/kratos", gjson.GetBytes(body, "ui.nodes.#(attributes.name==traits.website).attributes.value").String(), "%s", body)  // make sure the field is being echoed
		})

		t.Run("case=should pass registration with valid data", func(t *testing.T) {
			r := newRegistrationFlowBrowser(t, returnTS.URL, time.Minute)
			action := afv(t, r.ID, "valid")
			res, body := makeRequest(t, "valid", action, url.Values{"traits.name": {"valid-name"}})
			ai(t, res, body)
			assert.Equal(t, "https://www.ory.sh/kratos", gjson.GetBytes(body, "identity.traits.website").String(), "%s", body)
			assert.Equal(t, "valid-name", gjson.GetBytes(body, "identity.traits.name").String(), "%s", body)
			assert.Equal(t, "[\"group1\",\"group2\"]", gjson.GetBytes(body, "identity.traits.groups").String(), "%s", body)
		})
	})

	t.Run("case=should fail to register if email is already being used by password credentials", func(t *testing.T) {
		subject = "email-exist-with-password-strategy@ory.sh"
		scope = []string{"openid"}

		cj, err := cookiejar.New(&cookiejar.Options{})
		require.NoError(t, err)
		webViewHTTPClient := &http.Client{
			Jar: cj,
			CheckRedirect: func(req *http.Request, via []*http.Request) error {
				if strings.HasSuffix(req.URL.Path, "/kerr") {
					assert.Equal(t, strconv.Itoa(int(text.ErrorValidationDuplicateCredentials)),
						req.URL.Query().Get("code"), "%s", req.URL.String())
					assert.Contains(t, req.URL.Query().Get("message"),
						"account with the same", "%s", req.URL.String())
					return http.ErrUseLastResponse
				}
				return nil
			},
		}

		var values = func(v url.Values) {
			v.Set("method", "oidc")
			v.Set("provider", "valid")
		}

		i := identity.NewIdentity(config.DefaultIdentityTraitsSchemaID)
		i.SetCredentials(identity.CredentialsTypePassword, identity.Credentials{
			Identifiers: []string{subject},
		})
		i.Traits = identity.Traits(`{"subject":"` + subject + `"}`)

		require.NoError(t, reg.PrivilegedIdentityPool().CreateIdentity(context.Background(), i))

		t.Run("case=should fail registration", func(t *testing.T) {
			t.Run("case=browser", func(t *testing.T) {
				r := newRegistrationFlowBrowser(t, returnTS.URL, time.Minute)
				action := afv(t, r.ID, "valid")
				res, body := makeRequest(t, "valid", action, url.Values{})
				aue(t, res, body, "An account with the same identifier (email, phone, username, ...) exists already.")
			})

			t.Run("case=webview", func(t *testing.T) {
				body := testhelpers.SubmitRegistrationForm(t, false, webViewHTTPClient, ts, values,
					false, http.StatusFound, ts.URL+"/self-service/methods/oidc/callback/valid",
					testhelpers.InitFlowWithReturnTo(webviewRedirectURI))

				assert.Empty(t, gjson.Get(body, "session_token"), "%s", body)
				assert.Empty(t, gjson.Get(body, "session"), "%s", body)
			})
		})

		t.Run("case=should fail login", func(t *testing.T) {
			t.Run("case=browser", func(t *testing.T) {
				r := newLoginFlowBrowser(t, returnTS.URL, time.Minute)
				action := afv(t, r.ID, "valid")
				res, body := makeRequest(t, "valid", action, url.Values{})
				aue(t, res, body, "An account with the same identifier (email, phone, username, ...) exists already.")
			})

			t.Run("case=webview", func(t *testing.T) {
				body := testhelpers.SubmitLoginForm(t, false, webViewHTTPClient, ts, values,
					false, false, http.StatusFound, ts.URL+"/self-service/methods/oidc/callback/valid",
					testhelpers.InitFlowWithReturnTo(webviewRedirectURI))

				assert.Empty(t, gjson.Get(body, "session_token"), "%s", body)
				assert.Empty(t, gjson.Get(body, "session"), "%s", body)
			})
		})
	})

	t.Run("case=should redirect to default return ts when sending authenticated login flow without forced flag", func(t *testing.T) {
		subject = "no-reauth-login@ory.sh"
		scope = []string{"openid"}

		fv := url.Values{"traits.name": {"valid-name"}}
		jar, _ := cookiejar.New(nil)
		r1 := newLoginFlowBrowser(t, returnTS.URL, time.Minute)
		res1, body1 := makeRequestWithCookieJar(t, "valid", afv(t, r1.ID, "valid"), fv, jar)
		ai(t, res1, body1)
		r2 := newLoginFlowBrowser(t, returnTS.URL, time.Minute)
		res2, body2 := makeRequestWithCookieJar(t, "valid", afv(t, r2.ID, "valid"), fv, jar)
		ai(t, res2, body2)
		assert.Equal(t, body1, body2)
	})

	t.Run("case=should reauthenticate when sending authenticated login flow with forced flag", func(t *testing.T) {
		subject = "reauth-login@ory.sh"
		scope = []string{"openid"}

		fv := url.Values{"traits.name": {"valid-name"}}
		jar, _ := cookiejar.New(nil)
		r1 := newLoginFlowBrowser(t, returnTS.URL, time.Minute)
		res1, body1 := makeRequestWithCookieJar(t, "valid", afv(t, r1.ID, "valid"), fv, jar)
		ai(t, res1, body1)
		r2 := newLoginFlowBrowser(t, returnTS.URL, time.Minute)
		require.NoError(t, reg.LoginFlowPersister().ForceLoginFlow(context.Background(), r2.ID))
		res2, body2 := makeRequestWithCookieJar(t, "valid", afv(t, r2.ID, "valid"), fv, jar)
		ai(t, res2, body2)
		assert.NotEqual(t, gjson.GetBytes(body1, "id"), gjson.GetBytes(body2, "id"))
		authAt1, err := time.Parse(time.RFC3339, gjson.GetBytes(body1, "authenticated_at").String())
		require.NoError(t, err)
		authAt2, err := time.Parse(time.RFC3339, gjson.GetBytes(body2, "authenticated_at").String())
		require.NoError(t, err)
		// authenticated at is newer in the second body
		assert.Greater(t, authAt2.Sub(authAt1).Milliseconds(), int64(0), "%s - %s : %s - %s", authAt2, authAt1, body2, body1)
	})

	t.Run("case=registration should start new login flow if duplicate credentials detected", func(t *testing.T) {

		loginWithOIDC := func(t *testing.T, c *http.Client, flowID uuid.UUID, provider string) (*http.Response, []byte) {
			action := afv(t, flowID, provider)
			res, err := c.PostForm(action, url.Values{"provider": {provider}})
			require.NoError(t, err, action)
			body, err := io.ReadAll(res.Body)
			require.NoError(t, res.Body.Close())
			require.NoError(t, err)
			return res, body
		}

		stratNewLoginFlowForLinking := func(t *testing.T, c *http.Client, flowID uuid.UUID) *login.Flow {
			action := afv(t, flowID, "valid")
			res, err := c.PostForm(action, url.Values{"method": {node.LoginAndLinkCredentials}})
			require.NoError(t, err, action)
			body, err := io.ReadAll(res.Body)
			require.NoError(t, res.Body.Close())
			require.NoError(t, err)
			aue(t, res, body, "New credentials will be linked to existing account after login.")
			loginFlow, err := reg.LoginFlowPersister().GetLoginFlow(context.Background(), uuid.FromStringOrNil(gjson.GetBytes(body, "id").String()))
			assert.NotNil(t, loginFlow, "%s", body)
			return loginFlow
		}

		checkCredentialsLinked := func(res *http.Response, body []byte, identityID uuid.UUID, provider string) {
			assert.Contains(t, res.Request.URL.String(), returnTS.URL, "%s", body)
			assert.Equal(t, subject, gjson.GetBytes(body, "identity.traits.subject").String(), "%s", body)
			i, err := reg.PrivilegedIdentityPool().GetIdentityConfidential(ctx, identityID)
			require.NoError(t, err)
			assert.NotEmpty(t, i.Credentials["oidc"], "%+v", i.Credentials)
			assert.Equal(t, provider, gjson.GetBytes(i.Credentials["oidc"].Config, "providers.0.provider").String(),
				"%s", string(i.Credentials["oidc"].Config[:]))
			assert.Contains(t, gjson.GetBytes(body, "authentication_methods").String(), "oidc", "%s", body)
		}

		t.Run("case=second login is password", func(t *testing.T) {
			subject = "new-login-if-email-exist-with-password-strategy@ory.sh"
			subject2 := "new-login-subject2@ory.sh"
			scope = []string{"openid"}
			password := "lwkj52sdkjf"

			var i *identity.Identity
			t.Run("case=create password identity", func(t *testing.T) {
				i = identity.NewIdentity(config.DefaultIdentityTraitsSchemaID)
				p, err := reg.Hasher(ctx).Generate(ctx, []byte(password))
				require.NoError(t, err)
				i.SetCredentials(identity.CredentialsTypePassword, identity.Credentials{
					Identifiers: []string{subject},
					Config:      sqlxx.JSONRawMessage(`{"hashed_password":"` + string(p) + `"}`),
				})
				i.Traits = identity.Traits(`{"subject":"` + subject + `"}`)
				require.NoError(t, reg.PrivilegedIdentityPool().CreateIdentity(context.Background(), i))

				i2 := identity.NewIdentity(config.DefaultIdentityTraitsSchemaID)
				i2.SetCredentials(identity.CredentialsTypePassword, identity.Credentials{
					Identifiers: []string{subject2},
					Config:      sqlxx.JSONRawMessage(`{"hashed_password":"` + string(p) + `"}`),
				})
				i2.Traits = identity.Traits(`{"subject":"` + subject2 + `"}`)
				require.NoError(t, reg.PrivilegedIdentityPool().CreateIdentity(context.Background(), i2))
			})

			c := testhelpers.NewClientWithCookieJar(t, nil, false)
			r := newLoginFlowBrowser(t, returnTS.URL, time.Minute)
			t.Run("case=should fail login", func(t *testing.T) {
				res, body := loginWithOIDC(t, c, r.ID, "valid")
				aue(t, res, body, "An account with the same identifier (email, phone, username, ...) exists already.")
				assert.Equal(t, node.LoginAndLinkCredentials, gjson.GetBytes(body, "ui.nodes.#(attributes.name==\"method\").attributes.value").String(), "%s", body)
			})

			var loginFlow *login.Flow
			t.Run("case=should start new login flow", func(t *testing.T) {
				loginFlow = stratNewLoginFlowForLinking(t, c, r.ID)
			})

			t.Run("case=should fail login if existing identity identifier doesn't match", func(t *testing.T) {
				res, err := c.PostForm(loginFlow.UI.Action, url.Values{
					"csrf_token": {loginFlow.CSRFToken},
					"method":     {"password"},
					"identifier": {subject2},
					"password":   {password}})
				require.NoError(t, err, loginFlow.UI.Action)
				body, err := io.ReadAll(res.Body)
				require.NoError(t, res.Body.Close())
				require.NoError(t, err)
				assert.Equal(t, strconv.Itoa(int(text.ErrorValidationLoginLinkedCredentialsDoNotMatch)), gjson.GetBytes(body, "ui.messages.0.id").String(), "%s", body)
			})

			t.Run("case=should link oidc credentials to existing identity", func(t *testing.T) {
				res, err := c.PostForm(loginFlow.UI.Action, url.Values{
					"csrf_token": {loginFlow.CSRFToken},
					"method":     {"password"},
					"identifier": {subject},
					"password":   {password}})
				require.NoError(t, err, loginFlow.UI.Action)
				body, err := io.ReadAll(res.Body)
				require.NoError(t, res.Body.Close())
				require.NoError(t, err)
				checkCredentialsLinked(res, body, i.ID, "valid")
			})
		})

		t.Run("case=second login is OIDC", func(t *testing.T) {
			email1 := "existing-oidc-identity-1@ory.sh"
			email2 := "existing-oidc-identity-2@ory.sh"
			scope = []string{"openid", "offline"}

			var identityID uuid.UUID
			t.Run("case=create OIDC identity", func(t *testing.T) {
				subject = email1
				r := newRegistrationFlow(t, returnTS.URL, time.Minute, flow.TypeBrowser)
				action := afv(t, r.ID, "secondProvider")
				res, body := makeRequest(t, "secondProvider", action, url.Values{})
				ai(t, res, body)
				identityID = expectTokens(t, "secondProvider", body)

				subject = email2
				r = newRegistrationFlow(t, returnTS.URL, time.Minute, flow.TypeBrowser)
				action = afv(t, r.ID, "valid")
				res, body = makeRequest(t, "valid", action, url.Values{})
				ai(t, res, body)
				expectTokens(t, "valid", body)
			})

			subject = email1
			c := testhelpers.NewClientWithCookieJar(t, nil, false)
			r := newLoginFlow(t, returnTS.URL, time.Minute, flow.TypeBrowser)
			t.Run("case=should fail login", func(t *testing.T) {
				res, body := loginWithOIDC(t, c, r.ID, "valid")
				aue(t, res, body, "An account with the same identifier (email, phone, username, ...) exists already.")
				assert.Equal(t, node.LoginAndLinkCredentials, gjson.GetBytes(body, "ui.nodes.#(attributes.name==\"method\").attributes.value").String(), "%s", body)
			})

			var loginFlow *login.Flow
			t.Run("case=should start new login flow", func(t *testing.T) {
				loginFlow = stratNewLoginFlowForLinking(t, c, r.ID)
			})

			subject = email2
			t.Run("case=should fail login if existing identity identifier doesn't match", func(t *testing.T) {
				res, body := loginWithOIDC(t, c, loginFlow.ID, "valid")
				aue(t, res, body, "Linked credentials do not match.")
			})

			subject = email1
			t.Run("case=should link oidc credentials to existing identity", func(t *testing.T) {
				res, body := loginWithOIDC(t, c, loginFlow.ID, "secondProvider")
				checkCredentialsLinked(res, body, identityID, "secondProvider")
			})
		})
	})

	t.Run("method=TestPopulateSignUpMethod", func(t *testing.T) {
		conf.MustSet(ctx, config.ViperKeyPublicBaseURL, "https://foo/")

		sr, err := registration.NewFlow(conf, time.Minute, "nosurf", &http.Request{URL: urlx.ParseOrPanic("/")}, flow.TypeBrowser)
		require.NoError(t, err)
		require.NoError(t, reg.RegistrationStrategies(context.Background()).MustStrategy(identity.CredentialsTypeOIDC).(*oidc.Strategy).PopulateRegistrationMethod(&http.Request{}, sr))

		snapshotx.SnapshotTExcept(t, sr.UI, []string{"action", "nodes.0.attributes.value"})
	})

	t.Run("method=TestPopulateLoginMethod", func(t *testing.T) {
		conf.MustSet(ctx, config.ViperKeyPublicBaseURL, "https://foo/")
		for k, flowType := range map[string]flow.Type{
			"api":     flow.TypeAPI,
			"browser": flow.TypeBrowser,
		} {
			t.Run(fmt.Sprintf("case=%s", k), func(t *testing.T) {

				sr, err := login.NewFlow(conf, time.Minute, "nosurf", &http.Request{URL: urlx.ParseOrPanic("/")}, flowType)
				require.NoError(t, err)
				require.NoError(t, reg.LoginStrategies(context.Background()).MustStrategy(identity.CredentialsTypeOIDC).(*oidc.Strategy).PopulateLoginMethod(&http.Request{}, identity.AuthenticatorAssuranceLevel1, sr))

				snapshotx.SnapshotTExcept(t, sr.UI, []string{"action", "nodes.0.attributes.value"})
			})
		}
	})
}

func TestCountActiveFirstFactorCredentials(t *testing.T) {
	_, reg := internal.NewFastRegistryWithMocks(t)
	strategy := oidc.NewStrategy(reg)

	toJson := func(c identity.CredentialsOIDC) []byte {
		out, err := json.Marshal(&c)
		require.NoError(t, err)
		return out
	}

	for k, tc := range []struct {
		in       identity.CredentialsCollection
		expected int
	}{
		{
			in: identity.CredentialsCollection{{
				Type:   strategy.ID(),
				Config: sqlxx.JSONRawMessage{},
			}},
		},
		{
			in: identity.CredentialsCollection{{
				Type: strategy.ID(),
				Config: toJson(identity.CredentialsOIDC{Providers: []identity.CredentialsOIDCProvider{
					{Subject: "foo", Provider: "bar"},
				}}),
			}},
		},
		{
			in: identity.CredentialsCollection{{
				Type:        strategy.ID(),
				Identifiers: []string{""},
				Config: toJson(identity.CredentialsOIDC{Providers: []identity.CredentialsOIDCProvider{
					{Subject: "foo", Provider: "bar"},
				}}),
			}},
		},
		{
			in: identity.CredentialsCollection{{
				Type:        strategy.ID(),
				Identifiers: []string{"bar:"},
				Config: toJson(identity.CredentialsOIDC{Providers: []identity.CredentialsOIDCProvider{
					{Subject: "foo", Provider: "bar"},
				}}),
			}},
		},
		{
			in: identity.CredentialsCollection{{
				Type:        strategy.ID(),
				Identifiers: []string{":foo"},
				Config: toJson(identity.CredentialsOIDC{Providers: []identity.CredentialsOIDCProvider{
					{Subject: "foo", Provider: "bar"},
				}}),
			}},
		},
		{
			in: identity.CredentialsCollection{{
				Type:        strategy.ID(),
				Identifiers: []string{"not-bar:foo"},
				Config: toJson(identity.CredentialsOIDC{Providers: []identity.CredentialsOIDCProvider{
					{Subject: "foo", Provider: "bar"},
				}}),
			}},
		},
		{
			in: identity.CredentialsCollection{{
				Type:        strategy.ID(),
				Identifiers: []string{"bar:not-foo"},
				Config: toJson(identity.CredentialsOIDC{Providers: []identity.CredentialsOIDCProvider{
					{Subject: "foo", Provider: "bar"},
				}}),
			}},
		},
		{
			in: identity.CredentialsCollection{{
				Type:        strategy.ID(),
				Identifiers: []string{"bar:foo"},
				Config: toJson(identity.CredentialsOIDC{Providers: []identity.CredentialsOIDCProvider{
					{Subject: "foo", Provider: "bar"},
				}}),
			}},
			expected: 1,
		},
	} {
		t.Run(fmt.Sprintf("case=%d", k), func(t *testing.T) {
			in := make(map[identity.CredentialsType]identity.Credentials)
			for _, v := range tc.in {
				in[v.Type] = v
			}
			actual, err := strategy.CountActiveFirstFactorCredentials(in)
			require.NoError(t, err)
			assert.Equal(t, tc.expected, actual)
		})
	}
}

func TestDisabledEndpoint(t *testing.T) {
	conf, reg := internal.NewFastRegistryWithMocks(t)
	testhelpers.StrategyEnable(t, conf, identity.CredentialsTypeOIDC.String(), false)

	publicTS, _ := testhelpers.NewKratosServer(t, reg)

	t.Run("case=should not callback when oidc method is disabled", func(t *testing.T) {
		c := testhelpers.NewClientWithCookies(t)
		res, err := c.Get(publicTS.URL + oidc.RouteCallback)
		require.NoError(t, err)
		assert.Equal(t, http.StatusNotFound, res.StatusCode)

		b := ioutilx.MustReadAll(res.Body)
		assert.Contains(t, string(b), "This endpoint was disabled by system administrator")
	})

	t.Run("case=should not auth when oidc method is disabled", func(t *testing.T) {
		c := testhelpers.NewClientWithCookies(t)

		t.Run("flow=settings", func(t *testing.T) {
			testhelpers.SetDefaultIdentitySchema(conf, "file://stub/stub.schema.json")
			c := testhelpers.NewHTTPClientWithArbitrarySessionCookie(t, reg)
			f := testhelpers.InitializeSettingsFlowViaAPI(t, c, publicTS)

			res, err := c.PostForm(f.Ui.Action, url.Values{"link": {"oidc"}})
			require.NoError(t, err)
			assert.Equal(t, http.StatusNotFound, res.StatusCode)

			b := ioutilx.MustReadAll(res.Body)
			assert.Contains(t, string(b), "This endpoint was disabled by system administrator")
		})

		t.Run("flow=login", func(t *testing.T) {
			f := testhelpers.InitializeLoginFlowViaAPI(t, c, publicTS, false)
			res, err := c.PostForm(f.Ui.Action, url.Values{
				"method":   {"oidc"},
				"provider": {"valid"},
				"id_token": {"fake_token"}})
			require.NoError(t, err)
			assert.Equal(t, http.StatusNotFound, res.StatusCode)

			b := ioutilx.MustReadAll(res.Body)
			assert.Contains(t, string(b), "This endpoint was disabled by system administrator")
		})

		t.Run("flow=registration", func(t *testing.T) {
			f := testhelpers.InitializeRegistrationFlowViaAPI(t, c, publicTS)
			res, err := c.PostForm(f.Ui.Action, url.Values{
				"method":   {"oidc"},
				"provider": {"oidc"},
				"id_token": {"fake_token"}})
			require.NoError(t, err)
			assert.Equal(t, http.StatusNotFound, res.StatusCode)

			b := ioutilx.MustReadAll(res.Body)
			assert.Contains(t, string(b), "This endpoint was disabled by system administrator")
		})
	})
}

func TestPostEndpointRedirect(t *testing.T) {
	var (
		conf, reg = internal.NewFastRegistryWithMocks(t)
		subject   string
		claims    idTokenClaims
		scope     []string
	)
	testhelpers.StrategyEnable(t, conf, identity.CredentialsTypeOIDC.String(), true)

	remoteAdmin, remotePublic, _ := newHydra(t, &subject, &claims, &scope)

	publicTS, adminTS := testhelpers.NewKratosServers(t)

	viperSetProviderConfig(
		t,
		conf,
		newOIDCProvider(t, publicTS, remotePublic, remoteAdmin, "apple", "", nil),
	)
	testhelpers.InitKratosServers(t, reg, publicTS, adminTS)

	t.Run("case=should redirect to GET and preserve parameters"+publicTS.URL, func(t *testing.T) {
		// create a client that does not follow redirects
		c := &http.Client{
			CheckRedirect: func(req *http.Request, via []*http.Request) error {
				return http.ErrUseLastResponse
			},
		}
		res, err := c.PostForm(publicTS.URL+"/self-service/methods/oidc/callback/apple", url.Values{"state": {"foo"}, "test": {"3"}})
		require.NoError(t, err)
		defer res.Body.Close()
		assert.Equal(t, http.StatusFound, res.StatusCode)

		location, err := res.Location()
		require.NoError(t, err)
		assert.Equal(t, publicTS.URL+"/self-service/methods/oidc/callback/apple?state=foo&test=3", location.String())
	})
}<|MERGE_RESOLUTION|>--- conflicted
+++ resolved
@@ -463,7 +463,6 @@
 				testCallbackUrl)
 			require.NoError(t, err)
 
-<<<<<<< HEAD
 			var values = func(v url.Values) {
 				v.Set("method", "oidc")
 				v.Set("provider", "valid")
@@ -533,6 +532,7 @@
 				res, body := makeRequest(t, "valid", action, url.Values{})
 				ai(t, res, body)
 				expectTokens(t, "valid", body)
+				assert.Equal(t, "valid", gjson.GetBytes(body, "authentication_methods.0.provider").String(), "%s", body)
 			})
 
 			t.Run("case=should pass login", func(t *testing.T) {
@@ -541,25 +541,8 @@
 				res, body := makeRequest(t, "valid", action, url.Values{})
 				ai(t, res, body)
 				expectTokens(t, "valid", body)
-			})
-=======
-		t.Run("case=should pass registration", func(t *testing.T) {
-			r := newRegistrationFlow(t, returnTS.URL, time.Minute)
-			action := afv(t, r.ID, "valid")
-			res, body := makeRequest(t, "valid", action, url.Values{})
-			ai(t, res, body)
-			expectTokens(t, "valid", body)
-			assert.Equal(t, "valid", gjson.GetBytes(body, "authentication_methods.0.provider").String(), "%s", body)
-		})
-
-		t.Run("case=should pass login", func(t *testing.T) {
-			r := newLoginFlow(t, returnTS.URL, time.Minute)
-			action := afv(t, r.ID, "valid")
-			res, body := makeRequest(t, "valid", action, url.Values{})
-			ai(t, res, body)
-			expectTokens(t, "valid", body)
-			assert.Equal(t, "valid", gjson.GetBytes(body, "authentication_methods.0.provider").String(), "%s", body)
->>>>>>> ddea2693
+				assert.Equal(t, "valid", gjson.GetBytes(body, "authentication_methods.0.provider").String(), "%s", body)
+			})
 		})
 	})
 
@@ -587,20 +570,13 @@
 		})
 
 		t.Run("case=should pass login", func(t *testing.T) {
-<<<<<<< HEAD
 			t.Run("case=browser", func(t *testing.T) {
 				flowId := newLoginFlowBrowser(t, returnTS.URL, time.Minute).ID
 				action := afv(t, flowId, "valid")
 				res, body := makeRequest(t, "valid", action, url.Values{})
 				ai(t, res, body)
-			})
-=======
-			r := newLoginFlow(t, returnTS.URL, time.Minute)
-			action := afv(t, r.ID, "valid")
-			res, body := makeRequest(t, "valid", action, url.Values{})
-			ai(t, res, body)
-			assert.Equal(t, "valid", gjson.GetBytes(body, "authentication_methods.0.provider").String(), "%s", body)
->>>>>>> ddea2693
+				assert.Equal(t, "valid", gjson.GetBytes(body, "authentication_methods.0.provider").String(), "%s", body)
+			})
 		})
 	})
 
