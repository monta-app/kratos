--- conflicted
+++ resolved
@@ -499,7 +499,6 @@
 	}
 }
 
-<<<<<<< HEAD
 func (s *Strategy) linkCredentials(ctx context.Context, i *identity.Identity, idToken, accessToken, refreshToken, provider, subject string) error {
 	if i.Credentials == nil {
 		confidential, err := s.d.PrivilegedIdentityPool().GetIdentityConfidential(ctx, i.ID)
@@ -533,7 +532,8 @@
 	}
 	i.Credentials[s.ID()] = *creds
 	return nil
-=======
+}
+
 // swagger:route GET /admin/providers/oidc provider listProviders
 //
 // # List Providers
@@ -562,5 +562,4 @@
 		}
 		s.d.Writer().Write(w, r, l)
 	}
->>>>>>> d3983160
 }