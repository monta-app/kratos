--- conflicted
+++ resolved
@@ -10,7 +10,7 @@
 	"github.com/gofrs/uuid"
 	"github.com/golang-jwt/jwt/v4"
 
-	gooidc "github.com/coreos/go-oidc/v3/oidc"
+	gooidc "github.com/coreos/go-oidc"
 	"github.com/pkg/errors"
 	"golang.org/x/oauth2"
 
@@ -25,8 +25,6 @@
 	config *Configuration,
 	reg dependencies,
 ) *ProviderMicrosoft {
-	config.IssuerURL = microsoftRootUrl + config.Tenant + "/v2.0"
-
 	return &ProviderMicrosoft{
 		ProviderGenericOIDC: &ProviderGenericOIDC{
 			config: config,
@@ -35,14 +33,12 @@
 	}
 }
 
-const microsoftRootUrl = "https://login.microsoftonline.com/"
-
 func (m *ProviderMicrosoft) OAuth2(ctx context.Context) (*oauth2.Config, error) {
 	if len(strings.TrimSpace(m.config.Tenant)) == 0 {
 		return nil, errors.WithStack(herodot.ErrInternalServerError.WithReasonf("No Tenant specified for the `microsoft` oidc provider %s", m.config.ID))
 	}
 
-	endpointPrefix := microsoftRootUrl + m.config.Tenant
+	endpointPrefix := "https://login.microsoftonline.com/" + m.config.Tenant
 	endpoint := oauth2.Endpoint{
 		AuthURL:  endpointPrefix + "/oauth2/v2.0/authorize",
 		TokenURL: endpointPrefix + "/oauth2/v2.0/token",
@@ -57,13 +53,9 @@
 		return nil, errors.WithStack(ErrIDTokenMissing)
 	}
 
-	return m.ClaimsFromIdToken(ctx, raw)
-}
-
-func (m *ProviderMicrosoft) ClaimsFromIdToken(ctx context.Context, rawIdToken string) (*Claims, error) {
 	parser := new(jwt.Parser)
 	unverifiedClaims := microsoftUnverifiedClaims{}
-	if _, _, err := parser.ParseUnverified(rawIdToken, &unverifiedClaims); err != nil {
+	if _, _, err := parser.ParseUnverified(raw, &unverifiedClaims); err != nil {
 		return nil, err
 	}
 
@@ -71,19 +63,12 @@
 		return nil, errors.WithStack(herodot.ErrBadRequest.WithReasonf("TenantID claim is not a valid UUID: %s", err))
 	}
 
-	issuer := microsoftRootUrl + unverifiedClaims.TenantID + "/v2.0"
+	issuer := "https://login.microsoftonline.com/" + unverifiedClaims.TenantID + "/v2.0"
 	p, err := gooidc.NewProvider(ctx, issuer)
 	if err != nil {
 		return nil, errors.WithStack(herodot.ErrInternalServerError.WithReasonf("Unable to initialize OpenID Connect Provider: %s", err))
 	}
 
-<<<<<<< HEAD
-	return m.verifyAndDecodeClaimsWithProvider(ctx, p, rawIdToken)
-}
-
-func (d *ProviderMicrosoft) ClaimsFromAccessToken(ctx context.Context, accessToken string) (*Claims, error) {
-	return d.ProviderGenericOIDC.ClaimsFromAccessToken(gooidc.InsecureIssuerURLContext(ctx, d.config.IssuerURL), accessToken)
-=======
 	claims, err := m.verifyAndDecodeClaimsWithProvider(ctx, p, raw)
 	if err != nil {
 		return nil, err
@@ -127,7 +112,6 @@
 	}
 
 	return claims, nil
->>>>>>> 0fbd3468
 }
 
 type microsoftUnverifiedClaims struct {
