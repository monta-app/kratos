--- conflicted
+++ resolved
@@ -244,15 +244,11 @@
 	}
 	if isWebView {
 		response := &APIFlowResponse{Session: s.Declassify(), Token: s.Token}
-<<<<<<< HEAD
-		if required, _ := e.requiresAAL2(r, s, a); required {
-=======
 		required, err := e.requiresAAL2(r, s, a)
 		if err != nil {
 			return err
 		}
 		if required {
->>>>>>> 3f5b41c2
 			// If AAL is not satisfied, we omit the identity to preserve the user's privacy in case of a phishing attack.
 			response.Session.Identity = nil
 		}
