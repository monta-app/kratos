--- conflicted
+++ resolved
@@ -159,7 +159,15 @@
 	}
 }
 
-<<<<<<< HEAD
+func NewErrorValidationOIDCUserNotFound() *Message {
+	return &Message{
+		ID:      ErrorValidationOIDCUserNotFound,
+		Text:    "User with the provided identifier not found.",
+		Type:    Error,
+		Context: context(nil),
+	}
+}
+
 func NewErrorValidationInvalidCode() *Message {
 	return &Message{
 		ID:      ErrorValidationInvalidCode,
@@ -182,12 +190,6 @@
 	return &Message{
 		ID:      ErrorValidationCodeSMSSpam,
 		Text:    "SMS spam detected.",
-=======
-func NewErrorValidationOIDCUserNotFound() *Message {
-	return &Message{
-		ID:      ErrorValidationOIDCUserNotFound,
-		Text:    "User with the provided identifier not found.",
->>>>>>> 3f5b41c2
 		Type:    Error,
 		Context: context(nil),
 	}
