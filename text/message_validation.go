// Copyright © 2022 Ory Corp
// SPDX-License-Identifier: Apache-2.0

package text

import (
	"fmt"
)

func NewValidationErrorGeneric(reason string) *Message {
	return &Message{
		ID:      ErrorValidationGeneric,
		Text:    reason,
		Type:    Error,
		Context: nil,
	}
}

func NewValidationErrorRequired(missing string) *Message {
	return &Message{
		ID:   ErrorValidationRequired,
		Text: fmt.Sprintf("Property %s is missing.", missing),
		Type: Error,
		Context: context(map[string]interface{}{
			"property": missing,
		}),
	}
}

func NewErrorValidationMinLength(expected, actual int) *Message {
	return &Message{
		ID:   ErrorValidationMinLength,
		Text: fmt.Sprintf("Length must be >= %d, but got %d.", expected, actual),
		Type: Error,
		Context: context(map[string]interface{}{
			"expected_length": expected,
			"actual_length":   actual,
		}),
	}
}

func NewErrorValidationInvalidFormat(format, value string) *Message {
	return &Message{
		ID:   ErrorValidationInvalidFormat,
		Text: fmt.Sprintf("%q is not valid %q", value, format),
		Type: Error,
		Context: context(map[string]interface{}{
			"expected_format": format,
			"actual_value":    value,
		}),
	}
}

func NewErrorValidationPasswordPolicyViolation(reason string) *Message {
	return &Message{
		ID:   ErrorValidationPasswordPolicyViolation,
		Text: fmt.Sprintf("The password can not be used because %s.", reason),
		Type: Error,
		Context: context(map[string]interface{}{
			"reason": reason,
		}),
	}
}

func NewErrorValidationInvalidCredentials() *Message {
	return &Message{
		ID:      ErrorValidationInvalidCredentials,
		Text:    "The provided credentials are invalid, check for spelling mistakes in your password or username, email address, or phone number.",
		Type:    Error,
		Context: context(nil),
	}
}

func NewErrorValidationDuplicateCredentials() *Message {
	return &Message{
		ID:      ErrorValidationDuplicateCredentials,
		Text:    "An account with the same identifier (email, phone, username, ...) exists already.",
		Type:    Error,
		Context: context(nil),
	}
}

func NewErrorValidationTOTPVerifierWrong() *Message {
	return &Message{
		ID:      ErrorValidationTOTPVerifierWrong,
		Text:    "The provided authentication code is invalid, please try again.",
		Type:    Error,
		Context: context(nil),
	}
}

func NewErrorValidationLookupAlreadyUsed() *Message {
	return &Message{
		ID:      ErrorValidationLookupAlreadyUsed,
		Text:    "This backup recovery code has already been used.",
		Type:    Error,
		Context: context(nil),
	}
}

func NewErrorValidationLookupInvalid() *Message {
	return &Message{
		ID:      ErrorValidationLookupInvalid,
		Text:    "The backup recovery code is not valid.",
		Type:    Error,
		Context: context(nil),
	}
}

func NewErrorValidationIdentifierMissing() *Message {
	return &Message{
		ID:   ErrorValidationIdentifierMissing,
		Text: "Could not find any login identifiers. Did you forget to set them? This could also be caused by a server misconfiguration.",
		Type: Error,
	}
}

func NewErrorValidationAddressNotVerified() *Message {
	return &Message{
		ID:   ErrorValidationAddressNotVerified,
		Text: "Account not active yet. Did you forget to verify your email address?",
		Type: Error,
	}
}

func NewErrorValidationNoTOTPDevice() *Message {
	return &Message{
		ID:      ErrorValidationNoTOTPDevice,
		Text:    "You have no TOTP device set up.",
		Type:    Error,
		Context: context(nil),
	}
}

func NewErrorValidationNoLookup() *Message {
	return &Message{
		ID:      ErrorValidationNoLookup,
		Text:    "You have no backup recovery codes set up.",
		Type:    Error,
		Context: context(nil),
	}
}

func NewErrorValidationNoWebAuthnDevice() *Message {
	return &Message{
		ID:      ErrorValidationNoWebAuthnDevice,
		Text:    "You have no WebAuthn device set up.",
		Type:    Error,
		Context: context(nil),
	}
}

func NewErrorValidationSuchNoWebAuthnUser() *Message {
	return &Message{
		ID:      ErrorValidationSuchNoWebAuthnUser,
		Text:    "This account does not exist or has no security key set up.",
		Type:    Error,
		Context: context(nil),
	}
}

<<<<<<< HEAD
func NewErrorValidationOIDCUserNotFound() *Message {
	return &Message{
		ID:      ErrorValidationOIDCUserNotFound,
		Text:    "User with the provided identifier not found.",
		Type:    Error,
		Context: context(nil),
	}
}

func NewErrorValidationInvalidCode() *Message {
	return &Message{
		ID:      ErrorValidationInvalidCode,
		Text:    "The provided code is invalid, check for spelling mistakes in your code or phone number.",
		Type:    Error,
		Context: context(nil),
	}
}

func NewErrorCodeSent() *Message {
	return &Message{
		ID:      ErrorValidationCodeSent,
		Text:    "Access code has been sent.",
		Type:    Error,
		Context: context(nil),
	}
}

func NewErrorValidationSMSSpam() *Message {
	return &Message{
		ID:      ErrorValidationCodeSMSSpam,
		Text:    "SMS spam detected.",
=======
func NewErrorValidationInvalidPin() *Message {
	return &Message{
		ID:      ErrorValidationInvalidPin,
		Text:    "The provided pin code is invalid.",
>>>>>>> bf5b5350
		Type:    Error,
		Context: context(nil),
	}
}<|MERGE_RESOLUTION|>--- conflicted
+++ resolved
@@ -159,7 +159,6 @@
 	}
 }
 
-<<<<<<< HEAD
 func NewErrorValidationOIDCUserNotFound() *Message {
 	return &Message{
 		ID:      ErrorValidationOIDCUserNotFound,
@@ -191,12 +190,15 @@
 	return &Message{
 		ID:      ErrorValidationCodeSMSSpam,
 		Text:    "SMS spam detected.",
-=======
+		Type:    Error,
+		Context: context(nil),
+	}
+}
+
 func NewErrorValidationInvalidPin() *Message {
 	return &Message{
 		ID:      ErrorValidationInvalidPin,
 		Text:    "The provided pin code is invalid.",
->>>>>>> bf5b5350
 		Type:    Error,
 		Context: context(nil),
 	}
