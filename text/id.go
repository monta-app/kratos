// Copyright © 2022 Ory Corp
// SPDX-License-Identifier: Apache-2.0

package text

// This file MUST not have any imports to modules that are not in the standard library.
// Otherwise, `make docs/cli` will fail.

type ID int

const (
	InfoSelfServiceLoginRoot                 ID = 1010000 + iota // 1010000
	InfoSelfServiceLogin                                         // 1010001
	InfoSelfServiceLoginWith                                     // 1010002
	InfoSelfServiceLoginReAuth                                   // 1010003
	InfoSelfServiceLoginMFA                                      // 1010004
	InfoSelfServiceLoginVerify                                   // 1010005
	InfoSelfServiceLoginTOTPLabel                                // 1010006
	InfoLoginLookupLabel                                         // 1010007
	InfoSelfServiceLoginWebAuthn                                 // 1010008
	InfoLoginTOTP                                                // 1010009
	InfoLoginLookup                                              // 1010010
	InfoSelfServiceLoginContinueWebAuthn                         // 1010011
	InfoSelfServiceLoginWebAuthnPasswordless                     // 1010012
	InfoSelfServiceLoginContinue                                 // 1010013
<<<<<<< HEAD
	InfoSelfServiceLoginPinLabel                                 // 1010014
=======
	InfoSelfServiceLoginLinkCredentials                          // 1010014
>>>>>>> 9ea27079
)

const (
	InfoSelfServiceLogout ID = 1020000 + iota
)

const (
	InfoSelfServiceMFA ID = 1030000 + iota
)

const (
	InfoSelfServiceRegistrationRoot             ID = 1040000 + iota // 1040000
	InfoSelfServiceRegistration                                     // 1040001
	InfoSelfServiceRegistrationWith                                 // 1040002
	InfoSelfServiceRegistrationContinue                             // 1040003
	InfoSelfServiceRegistrationRegisterWebAuthn                     // 1040004
)

const (
	InfoSelfServiceSettings ID = 1050000 + iota
	InfoSelfServiceSettingsUpdateSuccess
	InfoSelfServiceSettingsUpdateLinkOidc
	InfoSelfServiceSettingsUpdateUnlinkOidc
	InfoSelfServiceSettingsUpdateUnlinkTOTP
	InfoSelfServiceSettingsTOTPQRCode
	InfoSelfServiceSettingsTOTPSecret
	InfoSelfServiceSettingsRevealLookup
	InfoSelfServiceSettingsRegenerateLookup
	InfoSelfServiceSettingsLookupSecret
	InfoSelfServiceSettingsLookupSecretLabel
	InfoSelfServiceSettingsLookupConfirm
	InfoSelfServiceSettingsRegisterWebAuthn
	InfoSelfServiceSettingsRegisterWebAuthnDisplayName
	InfoSelfServiceSettingsLookupSecretUsed
	InfoSelfServiceSettingsLookupSecretList
	InfoSelfServiceSettingsDisableLookup
	InfoSelfServiceSettingsTOTPSecretLabel
	InfoSelfServiceSettingsRemoveWebAuthn
	InfoSelfServiceSettingsUpdateLinkSAML
	InfoSelfServiceSettingsUpdateUnlinkSAML
)

const (
	InfoSelfServiceRecovery                  ID = 1060000 + iota // 1060000
	InfoSelfServiceRecoverySuccessful                            // 1060001
	InfoSelfServiceRecoveryEmailSent                             // 1060002
	InfoSelfServiceRecoveryEmailWithCodeSent                     // 1060003
)

const (
	InfoNodeLabel              ID = 1070000 + iota // 1070000
	InfoNodeLabelInputPassword                     // 1070001
	InfoNodeLabelGenerated                         // 1070002
	InfoNodeLabelSave                              // 1070003
	InfoNodeLabelID                                // 1070004
	InfoNodeLabelSubmit                            // 1070005
	InfoNodeLabelVerifyOTP                         // 1070006
	InfoNodeLabelEmail                             // 1070007
	InfoNodeLabelResendOTP                         // 1070008
	InfoNodeLabelContinue                          // 1070009
	InfoNodeLabelPhone                             // 1070010
	InfoNodeLabelInputPin                          // 1070011
)

const (
	InfoSelfServiceVerification                  ID = 1080000 + iota // 1080000
	InfoSelfServiceVerificationEmailSent                             // 1080001
	InfoSelfServiceVerificationSuccessful                            // 1080002
	InfoSelfServiceVerificationEmailWithCodeSent                     // 1080003
	InfoSelfServiceVerificationPhoneSent                             // 1080003
	InfoSelfServicePhoneVerificationSuccessful                       // 1080004
)

const (
	ErrorValidation ID = 4000000 + iota
	ErrorValidationGeneric
	ErrorValidationRequired
	ErrorValidationMinLength
	ErrorValidationInvalidFormat
	ErrorValidationPasswordPolicyViolation
	ErrorValidationInvalidCredentials
	ErrorValidationDuplicateCredentials
	ErrorValidationTOTPVerifierWrong
	ErrorValidationIdentifierMissing
	ErrorValidationAddressNotVerified
	ErrorValidationNoTOTPDevice
	ErrorValidationLookupAlreadyUsed
	ErrorValidationNoWebAuthnDevice
	ErrorValidationNoLookup
	ErrorValidationSuchNoWebAuthnUser
	ErrorValidationLookupInvalid
	ErrorValidationInvalidCode
	ErrorValidationCodeSent
	ErrorValidationCodeSMSSpam
	ErrorValidationOIDCUserNotFound
	ErrorValidationInvalidPin
)

const (
	ErrorValidationLogin                       ID = 4010000 + iota // 4010000
	ErrorValidationLoginFlowExpired                                // 4010001
	ErrorValidationLoginNoStrategyFound                            // 4010002
	ErrorValidationRegistrationNoStrategyFound                     // 4010003
	ErrorValidationSettingsNoStrategyFound                         // 4010004
	ErrorValidationRecoveryNoStrategyFound                         // 4010005
	ErrorValidationVerificationNoStrategyFound                     // 4010006
)

const (
	ErrorValidationRegistration ID = 4040000 + iota
	ErrorValidationRegistrationFlowExpired
)

const (
	ErrorValidationSettings ID = 4050000 + iota
	ErrorValidationSettingsFlowExpired
)

const (
	ErrorValidationRecovery                          ID = 4060000 + iota // 4060000
	ErrorValidationRecoveryRetrySuccess                                  // 4060001
	ErrorValidationRecoveryStateFailure                                  // 4060002
	ErrorValidationRecoveryMissingRecoveryToken                          // 4060003
	ErrorValidationRecoveryTokenInvalidOrAlreadyUsed                     // 4060004
	ErrorValidationRecoveryFlowExpired                                   // 4060005
	ErrorValidationRecoveryCodeInvalidOrAlreadyUsed                      // 4060006
)

const (
	ErrorValidationVerification                          ID = 4070000 + iota // 4070000
	ErrorValidationVerificationTokenInvalidOrAlreadyUsed                     // 4070001
	ErrorValidationVerificationRetrySuccess                                  // 4070002
	ErrorValidationVerificationStateFailure                                  // 4070003
	ErrorValidationVerificationMissingVerificationToken                      // 4070004
	ErrorValidationVerificationFlowExpired                                   // 4070005
	ErrorValidationVerificationCodeInvalidOrAlreadyUsed                      // 4070006
)

const (
	ErrorSystem ID = 5000000 + iota
	ErrorSystemGeneric
)<|MERGE_RESOLUTION|>--- conflicted
+++ resolved
@@ -23,11 +23,8 @@
 	InfoSelfServiceLoginContinueWebAuthn                         // 1010011
 	InfoSelfServiceLoginWebAuthnPasswordless                     // 1010012
 	InfoSelfServiceLoginContinue                                 // 1010013
-<<<<<<< HEAD
 	InfoSelfServiceLoginPinLabel                                 // 1010014
-=======
 	InfoSelfServiceLoginLinkCredentials                          // 1010014
->>>>>>> 9ea27079
 )
 
 const (
