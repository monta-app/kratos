// Copyright © 2022 Ory Corp
// SPDX-License-Identifier: Apache-2.0

package text

// This file MUST not have any imports to modules that are not in the standard library.
// Otherwise, `make docs/cli` will fail.

type ID int

const (
	InfoSelfServiceLoginRoot                 ID = 1010000 + iota // 1010000
	InfoSelfServiceLogin                                         // 1010001
	InfoSelfServiceLoginWith                                     // 1010002
	InfoSelfServiceLoginReAuth                                   // 1010003
	InfoSelfServiceLoginMFA                                      // 1010004
	InfoSelfServiceLoginVerify                                   // 1010005
	InfoSelfServiceLoginTOTPLabel                                // 1010006
	InfoLoginLookupLabel                                         // 1010007
	InfoSelfServiceLoginWebAuthn                                 // 1010008
	InfoLoginTOTP                                                // 1010009
	InfoLoginLookup                                              // 1010010
	InfoSelfServiceLoginContinueWebAuthn                         // 1010011
	InfoSelfServiceLoginWebAuthnPasswordless                     // 1010012
	InfoSelfServiceLoginContinue                                 // 1010013
	InfoSelfServiceLoginPinLabel                                 // 1010014
)

const (
	InfoSelfServiceLogout ID = 1020000 + iota
)

const (
	InfoSelfServiceMFA ID = 1030000 + iota
)

const (
	InfoSelfServiceRegistrationRoot             ID = 1040000 + iota // 1040000
	InfoSelfServiceRegistration                                     // 1040001
	InfoSelfServiceRegistrationWith                                 // 1040002
	InfoSelfServiceRegistrationContinue                             // 1040003
	InfoSelfServiceRegistrationRegisterWebAuthn                     // 1040004
)

const (
	InfoSelfServiceSettings ID = 1050000 + iota
	InfoSelfServiceSettingsUpdateSuccess
	InfoSelfServiceSettingsUpdateLinkOidc
	InfoSelfServiceSettingsUpdateUnlinkOidc
	InfoSelfServiceSettingsUpdateUnlinkTOTP
	InfoSelfServiceSettingsTOTPQRCode
	InfoSelfServiceSettingsTOTPSecret
	InfoSelfServiceSettingsRevealLookup
	InfoSelfServiceSettingsRegenerateLookup
	InfoSelfServiceSettingsLookupSecret
	InfoSelfServiceSettingsLookupSecretLabel
	InfoSelfServiceSettingsLookupConfirm
	InfoSelfServiceSettingsRegisterWebAuthn
	InfoSelfServiceSettingsRegisterWebAuthnDisplayName
	InfoSelfServiceSettingsLookupSecretUsed
	InfoSelfServiceSettingsLookupSecretList
	InfoSelfServiceSettingsDisableLookup
	InfoSelfServiceSettingsTOTPSecretLabel
	InfoSelfServiceSettingsRemoveWebAuthn
)

const (
	InfoSelfServiceRecovery                  ID = 1060000 + iota // 1060000
	InfoSelfServiceRecoverySuccessful                            // 1060001
	InfoSelfServiceRecoveryEmailSent                             // 1060002
	InfoSelfServiceRecoveryEmailWithCodeSent                     // 1060003
)

const (
	InfoNodeLabel              ID = 1070000 + iota // 1070000
	InfoNodeLabelInputPassword                     // 1070001
	InfoNodeLabelGenerated                         // 1070002
	InfoNodeLabelSave                              // 1070003
	InfoNodeLabelID                                // 1070004
	InfoNodeLabelSubmit                            // 1070005
	InfoNodeLabelVerifyOTP                         // 1070006
	InfoNodeLabelEmail                             // 1070007
	InfoNodeLabelResendOTP                         // 1070008
	InfoNodeLabelContinue                          // 1070009
<<<<<<< HEAD
	InfoNodeLabelPhone                             // 1070008
=======
	InfoNodeLabelInputPin                          // 1070008
>>>>>>> bf5b5350
)

const (
	InfoSelfServiceVerification                  ID = 1080000 + iota // 1080000
	InfoSelfServiceVerificationEmailSent                             // 1080001
	InfoSelfServiceVerificationSuccessful                            // 1080002
	InfoSelfServiceVerificationEmailWithCodeSent                     // 1080003
	InfoSelfServiceVerificationPhoneSent                             // 1080003
	InfoSelfServicePhoneVerificationSuccessful                       // 1080004
)

const (
	ErrorValidation ID = 4000000 + iota
	ErrorValidationGeneric
	ErrorValidationRequired
	ErrorValidationMinLength
	ErrorValidationInvalidFormat
	ErrorValidationPasswordPolicyViolation
	ErrorValidationInvalidCredentials
	ErrorValidationDuplicateCredentials
	ErrorValidationTOTPVerifierWrong
	ErrorValidationIdentifierMissing
	ErrorValidationAddressNotVerified
	ErrorValidationNoTOTPDevice
	ErrorValidationLookupAlreadyUsed
	ErrorValidationNoWebAuthnDevice
	ErrorValidationNoLookup
	ErrorValidationSuchNoWebAuthnUser
	ErrorValidationLookupInvalid
<<<<<<< HEAD
	ErrorValidationOIDCUserNotFound
	ErrorValidationInvalidCode
	ErrorValidationCodeSent
	ErrorValidationCodeSMSSpam
=======
	ErrorValidationInvalidPin
>>>>>>> bf5b5350
)

const (
	ErrorValidationLogin                       ID = 4010000 + iota // 4010000
	ErrorValidationLoginFlowExpired                                // 4010001
	ErrorValidationLoginNoStrategyFound                            // 4010002
	ErrorValidationRegistrationNoStrategyFound                     // 4010003
	ErrorValidationSettingsNoStrategyFound                         // 4010004
	ErrorValidationRecoveryNoStrategyFound                         // 4010005
	ErrorValidationVerificationNoStrategyFound                     // 4010006
)

const (
	ErrorValidationRegistration ID = 4040000 + iota
	ErrorValidationRegistrationFlowExpired
)

const (
	ErrorValidationSettings ID = 4050000 + iota
	ErrorValidationSettingsFlowExpired
)

const (
	ErrorValidationRecovery                          ID = 4060000 + iota // 4060000
	ErrorValidationRecoveryRetrySuccess                                  // 4060001
	ErrorValidationRecoveryStateFailure                                  // 4060002
	ErrorValidationRecoveryMissingRecoveryToken                          // 4060003
	ErrorValidationRecoveryTokenInvalidOrAlreadyUsed                     // 4060004
	ErrorValidationRecoveryFlowExpired                                   // 4060005
	ErrorValidationRecoveryCodeInvalidOrAlreadyUsed                      // 4060006
)

const (
	ErrorValidationVerification                          ID = 4070000 + iota // 4070000
	ErrorValidationVerificationTokenInvalidOrAlreadyUsed                     // 4070001
	ErrorValidationVerificationRetrySuccess                                  // 4070002
	ErrorValidationVerificationStateFailure                                  // 4070003
	ErrorValidationVerificationMissingVerificationToken                      // 4070004
	ErrorValidationVerificationFlowExpired                                   // 4070005
	ErrorValidationVerificationCodeInvalidOrAlreadyUsed                      // 4070006
)

const (
	ErrorSystem ID = 5000000 + iota
	ErrorSystemGeneric
)<|MERGE_RESOLUTION|>--- conflicted
+++ resolved
@@ -82,11 +82,8 @@
 	InfoNodeLabelEmail                             // 1070007
 	InfoNodeLabelResendOTP                         // 1070008
 	InfoNodeLabelContinue                          // 1070009
-<<<<<<< HEAD
-	InfoNodeLabelPhone                             // 1070008
-=======
-	InfoNodeLabelInputPin                          // 1070008
->>>>>>> bf5b5350
+	InfoNodeLabelPhone                             // 1070010
+	InfoNodeLabelInputPin                          // 1070011
 )
 
 const (
@@ -116,14 +113,11 @@
 	ErrorValidationNoLookup
 	ErrorValidationSuchNoWebAuthnUser
 	ErrorValidationLookupInvalid
-<<<<<<< HEAD
 	ErrorValidationOIDCUserNotFound
 	ErrorValidationInvalidCode
 	ErrorValidationCodeSent
 	ErrorValidationCodeSMSSpam
-=======
 	ErrorValidationInvalidPin
->>>>>>> bf5b5350
 )
 
 const (
