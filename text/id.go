// Copyright © 2022 Ory Corp
// SPDX-License-Identifier: Apache-2.0

package text

// This file MUST not have any imports to modules that are not in the standard library.
// Otherwise, `make docs/cli` will fail.

type ID int

const (
	InfoSelfServiceLoginRoot                 ID = 1010000 + iota // 1010000
	InfoSelfServiceLogin                                         // 1010001
	InfoSelfServiceLoginWith                                     // 1010002
	InfoSelfServiceLoginReAuth                                   // 1010003
	InfoSelfServiceLoginMFA                                      // 1010004
	InfoSelfServiceLoginVerify                                   // 1010005
	InfoSelfServiceLoginTOTPLabel                                // 1010006
	InfoLoginLookupLabel                                         // 1010007
	InfoSelfServiceLoginWebAuthn                                 // 1010008
	InfoLoginTOTP                                                // 1010009
	InfoLoginLookup                                              // 1010010
	InfoSelfServiceLoginContinueWebAuthn                         // 1010011
	InfoSelfServiceLoginWebAuthnPasswordless                     // 1010012
	InfoSelfServiceLoginContinue                                 // 1010013
	InfoSelfServiceLoginPinLabel                                 // 1010014
	InfoSelfServiceLoginLinkCredentials                          // 1010014
)

const (
	InfoSelfServiceLogout ID = 1020000 + iota
)

const (
	InfoSelfServiceMFA ID = 1030000 + iota
)

const (
	InfoSelfServiceRegistrationRoot             ID = 1040000 + iota // 1040000
	InfoSelfServiceRegistration                                     // 1040001
	InfoSelfServiceRegistrationWith                                 // 1040002
	InfoSelfServiceRegistrationContinue                             // 1040003
	InfoSelfServiceRegistrationRegisterWebAuthn                     // 1040004
)

const (
	InfoSelfServiceSettings ID = 1050000 + iota
	InfoSelfServiceSettingsUpdateSuccess
	InfoSelfServiceSettingsUpdateLinkOidc
	InfoSelfServiceSettingsUpdateUnlinkOidc
	InfoSelfServiceSettingsUpdateUnlinkTOTP
	InfoSelfServiceSettingsTOTPQRCode
	InfoSelfServiceSettingsTOTPSecret
	InfoSelfServiceSettingsRevealLookup
	InfoSelfServiceSettingsRegenerateLookup
	InfoSelfServiceSettingsLookupSecret
	InfoSelfServiceSettingsLookupSecretLabel
	InfoSelfServiceSettingsLookupConfirm
	InfoSelfServiceSettingsRegisterWebAuthn
	InfoSelfServiceSettingsRegisterWebAuthnDisplayName
	InfoSelfServiceSettingsLookupSecretUsed
	InfoSelfServiceSettingsLookupSecretList
	InfoSelfServiceSettingsDisableLookup
	InfoSelfServiceSettingsTOTPSecretLabel
	InfoSelfServiceSettingsRemoveWebAuthn
	InfoSelfServiceSettingsUpdateLinkSAML
	InfoSelfServiceSettingsUpdateUnlinkSAML
)

const (
	InfoSelfServiceRecovery                  ID = 1060000 + iota // 1060000
	InfoSelfServiceRecoverySuccessful                            // 1060001
	InfoSelfServiceRecoveryEmailSent                             // 1060002
	InfoSelfServiceRecoveryEmailWithCodeSent                     // 1060003
)

const (
	InfoNodeLabel              ID = 1070000 + iota // 1070000
	InfoNodeLabelInputPassword                     // 1070001
	InfoNodeLabelGenerated                         // 1070002
	InfoNodeLabelSave                              // 1070003
	InfoNodeLabelID                                // 1070004
	InfoNodeLabelSubmit                            // 1070005
	InfoNodeLabelVerifyOTP                         // 1070006
	InfoNodeLabelEmail                             // 1070007
	InfoNodeLabelResendOTP                         // 1070008
	InfoNodeLabelContinue                          // 1070009
	InfoNodeLabelPhone                             // 1070010
	InfoNodeLabelInputPin                          // 1070011
)

const (
	InfoSelfServiceVerification                  ID = 1080000 + iota // 1080000
	InfoSelfServiceVerificationEmailSent                             // 1080001
	InfoSelfServiceVerificationSuccessful                            // 1080002
	InfoSelfServiceVerificationEmailWithCodeSent                     // 1080003
	InfoSelfServiceVerificationPhoneSent                             // 1080003
	InfoSelfServicePhoneVerificationSuccessful                       // 1080004
)

const (
	ErrorValidation ID = 4000000 + iota
	ErrorValidationGeneric
	ErrorValidationRequired
	ErrorValidationMinLength
	ErrorValidationInvalidFormat
	ErrorValidationPasswordPolicyViolation
	ErrorValidationInvalidCredentials
	ErrorValidationDuplicateCredentials
	ErrorValidationTOTPVerifierWrong
	ErrorValidationIdentifierMissing
	ErrorValidationAddressNotVerified
	ErrorValidationNoTOTPDevice
	ErrorValidationLookupAlreadyUsed
	ErrorValidationNoWebAuthnDevice
	ErrorValidationNoLookup
	ErrorValidationSuchNoWebAuthnUser
	ErrorValidationLookupInvalid
<<<<<<< HEAD
	ErrorValidationInvalidCode
	ErrorValidationCodeSent
	ErrorValidationCodeSMSSpam
	ErrorValidationOIDCUserNotFound
	ErrorValidationInvalidPin
=======
	ErrorValidationSAMLProviderNotFound
>>>>>>> 58be1dfe
)

const (
	ErrorValidationLogin                       ID = 4010000 + iota // 4010000
	ErrorValidationLoginFlowExpired                                // 4010001
	ErrorValidationLoginNoStrategyFound                            // 4010002
	ErrorValidationRegistrationNoStrategyFound                     // 4010003
	ErrorValidationSettingsNoStrategyFound                         // 4010004
	ErrorValidationRecoveryNoStrategyFound                         // 4010005
	ErrorValidationVerificationNoStrategyFound                     // 4010006
)

const (
	ErrorValidationRegistration ID = 4040000 + iota
	ErrorValidationRegistrationFlowExpired
)

const (
	ErrorValidationSettings ID = 4050000 + iota
	ErrorValidationSettingsFlowExpired
)

const (
	ErrorValidationRecovery                          ID = 4060000 + iota // 4060000
	ErrorValidationRecoveryRetrySuccess                                  // 4060001
	ErrorValidationRecoveryStateFailure                                  // 4060002
	ErrorValidationRecoveryMissingRecoveryToken                          // 4060003
	ErrorValidationRecoveryTokenInvalidOrAlreadyUsed                     // 4060004
	ErrorValidationRecoveryFlowExpired                                   // 4060005
	ErrorValidationRecoveryCodeInvalidOrAlreadyUsed                      // 4060006
)

const (
	ErrorValidationVerification                          ID = 4070000 + iota // 4070000
	ErrorValidationVerificationTokenInvalidOrAlreadyUsed                     // 4070001
	ErrorValidationVerificationRetrySuccess                                  // 4070002
	ErrorValidationVerificationStateFailure                                  // 4070003
	ErrorValidationVerificationMissingVerificationToken                      // 4070004
	ErrorValidationVerificationFlowExpired                                   // 4070005
	ErrorValidationVerificationCodeInvalidOrAlreadyUsed                      // 4070006
)

const (
	ErrorSystem ID = 5000000 + iota
	ErrorSystemGeneric
)<|MERGE_RESOLUTION|>--- conflicted
+++ resolved
@@ -24,7 +24,7 @@
 	InfoSelfServiceLoginWebAuthnPasswordless                     // 1010012
 	InfoSelfServiceLoginContinue                                 // 1010013
 	InfoSelfServiceLoginPinLabel                                 // 1010014
-	InfoSelfServiceLoginLinkCredentials                          // 1010014
+	InfoSelfServiceLoginLinkCredentials                          // 1010015
 )
 
 const (
@@ -116,15 +116,12 @@
 	ErrorValidationNoLookup
 	ErrorValidationSuchNoWebAuthnUser
 	ErrorValidationLookupInvalid
-<<<<<<< HEAD
 	ErrorValidationInvalidCode
 	ErrorValidationCodeSent
 	ErrorValidationCodeSMSSpam
 	ErrorValidationOIDCUserNotFound
 	ErrorValidationInvalidPin
-=======
 	ErrorValidationSAMLProviderNotFound
->>>>>>> 58be1dfe
 )
 
 const (
